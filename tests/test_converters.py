#!/usr/bin/env python
#
# Copyright (c), 2018-2020, SISSA (International School for Advanced Studies).
# All rights reserved.
# This file is distributed under the terms of the MIT License.
# See the file 'LICENSE' in the root directory of the present
# distribution, or http://opensource.org/licenses/MIT.
#
# @author Davide Brunato <brunato@sissa.it>
#
import unittest
from xml.etree.ElementTree import Element, parse as etree_parse
from pathlib import Path
from typing import cast, MutableMapping, Optional, Type

try:
    import lxml.etree as lxml_etree
except ImportError:
    lxml_etree = None

from xmlschema import XMLSchema, XMLSchemaValidationError, fetch_namespaces
<<<<<<< HEAD
from xmlschema.etree import etree_element, etree_tostring
=======
>>>>>>> a54cd729
from xmlschema.dataobjects import DataElement
from xmlschema.testing import etree_elements_assert_equal

from xmlschema.converters import XMLSchemaConverter, UnorderedConverter, \
    ParkerConverter, BadgerFishConverter, AbderaConverter, JsonMLConverter, \
    ColumnarConverter
from xmlschema.dataobjects import DataElementConverter


class TestConverters(unittest.TestCase):
    col_xsd_filename: str
    col_xml_filename: str
    col_nsmap: MutableMapping[str, str]
    col_lxml_root: Optional['lxml_etree.ElementTree']

    col_xsd_filename: str
    col_xml_filename: str
    col_nsmap: dict

    @classmethod
    def setUpClass(cls):
        cls.col_xsd_filename = cls.casepath('examples/collection/collection.xsd')
        cls.col_xml_filename = cls.casepath('examples/collection/collection.xml')
        cls.col_xml_root = etree_parse(cls.col_xml_filename).getroot()
        cls.col_nsmap = fetch_namespaces(cls.col_xml_filename)
        cls.col_namespace = cls.col_nsmap['col']

        if lxml_etree is not None:
            cls.col_lxml_root = lxml_etree.parse(cls.col_xml_filename).getroot()
        else:
            cls.col_lxml_root = None

    @classmethod
    def casepath(cls, relative_path):
        return str(Path(__file__).parent.joinpath('test_cases', relative_path))

    def test_element_class_argument(self):
        converter = XMLSchemaConverter()
        self.assertIs(converter.etree_element_class, Element)

        converter = XMLSchemaConverter(etree_element_class=Element)
        self.assertIs(converter.etree_element_class, Element)

        if lxml_etree is not None:
            converter = XMLSchemaConverter(
                etree_element_class=cast(Type[Element], lxml_etree.Element)
            )
            self.assertIs(converter.etree_element_class, lxml_etree.Element)

    def test_prefix_arguments(self):
        converter = XMLSchemaConverter(cdata_prefix='#')
        self.assertEqual(converter.cdata_prefix, '#')

        converter = XMLSchemaConverter(attr_prefix='%')
        self.assertEqual(converter.attr_prefix, '%')

        converter = XMLSchemaConverter(attr_prefix='_')
        self.assertEqual(converter.attr_prefix, '_')

        converter = XMLSchemaConverter(attr_prefix='attribute__')
        self.assertEqual(converter.attr_prefix, 'attribute__')

        converter = XMLSchemaConverter(text_key='text__')
        self.assertEqual(converter.text_key, 'text__')

    def test_strip_namespace_argument(self):
        # Test for issue #161
        converter = XMLSchemaConverter(strip_namespaces=True)
        col_xsd_filename = self.casepath('examples/collection/collection.xsd')
        col_xml_filename = self.casepath('examples/collection/collection.xml')

        col_schema = XMLSchema(col_xsd_filename, converter=converter)
        self.assertIn('@xmlns:', str(col_schema.decode(col_xml_filename, strip_namespaces=False)))
        self.assertNotIn('@xmlns:', str(col_schema.decode(col_xml_filename)))

    def test_lossy_property(self):
        self.assertTrue(XMLSchemaConverter().lossy)
        self.assertFalse(XMLSchemaConverter(cdata_prefix='#').lossy)

    def test_cdata_mapping(self):
        schema = XMLSchema("""
        <xs:schema xmlns:xs="http://www.w3.org/2001/XMLSchema">
            <xs:element name="root">
                <xs:complexType mixed="true">
                    <xs:sequence>
                        <xs:element name="node" type="xs:string" maxOccurs="unbounded"/>
                    </xs:sequence>
                </xs:complexType>
            </xs:element>
        </xs:schema>
        """)

        self.assertEqual(
            schema.decode('<root>1<node/>2<node/>3</root>'), {'node': [None, None]}
        )
        self.assertEqual(
            schema.decode('<root>1<node/>2<node/>3</root>', cdata_prefix='#'),
            {'#1': '1', 'node': [None, None], '#2': '2', '#3': '3'}
        )

    def test_preserve_root__issue_215(self):
        schema = XMLSchema("""
        <xs:schema xmlns:xs="http://www.w3.org/2001/XMLSchema"
                   xmlns="http://xmlschema.test/ns"
                   targetNamespace="http://xmlschema.test/ns">
            <xs:element name="a">
                <xs:complexType>
                    <xs:sequence>
                        <xs:element name="b1" type="xs:string" maxOccurs="unbounded"/>
                        <xs:element name="b2" type="xs:string" maxOccurs="unbounded"/>
                    </xs:sequence>
                </xs:complexType>
            </xs:element>
        </xs:schema>""")

        xml_data = """<tns:a xmlns:tns="http://xmlschema.test/ns"><b1/><b2/></tns:a>"""

        obj = schema.decode(xml_data)
        self.assertListEqual(list(obj), ['@xmlns:tns', 'b1', 'b2'])
        self.assertEqual(schema.encode(obj).tag, '{http://xmlschema.test/ns}a')

        obj = schema.decode(xml_data, preserve_root=True)
        self.assertListEqual(list(obj), ['tns:a'])

        root = schema.encode(obj, preserve_root=True, path='tns:a',
                             namespaces={'tns': 'http://xmlschema.test/ns'})
        self.assertEqual(root.tag, '{http://xmlschema.test/ns}a')

        root = schema.encode(obj, preserve_root=True, path='{http://xmlschema.test/ns}a')
        self.assertEqual(root.tag, '{http://xmlschema.test/ns}a')

        root = schema.encode(obj, preserve_root=True)
        self.assertEqual(root.tag, '{http://xmlschema.test/ns}a')

    def test_etree_element_method(self):
        converter = XMLSchemaConverter()
        elem = converter.etree_element('A')
        self.assertIsNone(etree_elements_assert_equal(elem, Element('A')))

        elem = converter.etree_element('A', attrib={})
        self.assertIsNone(etree_elements_assert_equal(elem, Element('A')))

    def test_columnar_converter(self):
        col_schema = XMLSchema(self.col_xsd_filename, converter=ColumnarConverter)

        obj = col_schema.decode(self.col_xml_filename)
        self.assertIn("'authorid'", str(obj))
        self.assertNotIn("'author_id'", str(obj))
        self.assertNotIn("'author__id'", str(obj))

        obj = col_schema.decode(self.col_xml_filename, attr_prefix='_')
        self.assertNotIn("'authorid'", str(obj))
        self.assertIn("'author_id'", str(obj))
        self.assertNotIn("'author__id'", str(obj))

        obj = col_schema.decode(self.col_xml_filename, attr_prefix='__')
        self.assertNotIn("'authorid'", str(obj))
        self.assertNotIn("'author_id'", str(obj))
        self.assertIn("'author__id'", str(obj))

        col_schema = XMLSchema(self.col_xsd_filename)

        obj = col_schema.decode(self.col_xml_filename, converter=ColumnarConverter,
                                attr_prefix='__')
        self.assertNotIn("'authorid'", str(obj))
        self.assertNotIn("'author_id'", str(obj))
        self.assertIn("'author__id'", str(obj))

    def test_data_element_converter(self):
        col_schema = XMLSchema(self.col_xsd_filename, converter=DataElementConverter)
        obj = col_schema.decode(self.col_xml_filename)

        self.assertIsInstance(obj, DataElement)
        self.assertEqual(obj.tag, self.col_xml_root.tag)
        self.assertEqual(obj.nsmap, self.col_nsmap)

    def test_decode_encode_default_converter(self):
        col_schema = XMLSchema(self.col_xsd_filename)

        # Decode from XML file
        obj1 = col_schema.decode(self.col_xml_filename)
        self.assertIn("'@xmlns:col'", repr(obj1))

        root = col_schema.encode(obj1, path='./col:collection', namespaces=self.col_nsmap)
        self.assertIsNone(etree_elements_assert_equal(self.col_xml_root, root, strict=False))

        root = col_schema.encode(obj1)
        self.assertIsNone(etree_elements_assert_equal(self.col_xml_root, root, strict=False))

        # Decode from lxml.etree.Element tree
        if self.col_lxml_root is not None:
            obj2 = col_schema.decode(self.col_lxml_root)
            self.assertIn("'@xmlns:col'", repr(obj2))
            self.assertEqual(obj1, obj2)

        # Decode from ElementTree.Element tree providing namespaces
        obj2 = col_schema.decode(self.col_xml_root, namespaces=self.col_nsmap)
        self.assertIn("'@xmlns:col'", repr(obj2))
        self.assertEqual(obj1, obj2)

        # Decode from ElementTree.Element tree without namespaces
        obj2 = col_schema.decode(self.col_xml_root)
        self.assertNotIn("'@xmlns:col'", repr(obj2))
        self.assertNotEqual(obj1, obj2)

        root = col_schema.encode(obj2, path='./col:collection', namespaces=self.col_nsmap)
        self.assertIsNone(etree_elements_assert_equal(self.col_xml_root, root, strict=False))

        root = col_schema.encode(obj2)  # No namespace unmap is required
        self.assertIsNone(etree_elements_assert_equal(self.col_xml_root, root, strict=False))

    def test_decode_encode_default_converter_with_preserve_root(self):
        col_schema = XMLSchema(self.col_xsd_filename)

        # Decode from XML file
        obj1 = col_schema.decode(self.col_xml_filename, preserve_root=True)
        self.assertIn("'col:collection'", repr(obj1))
        self.assertIn("'@xmlns:col'", repr(obj1))

        root = col_schema.encode(obj1, path='./col:collection', namespaces=self.col_nsmap,
                                 preserve_root=True)
        self.assertIsNone(etree_elements_assert_equal(self.col_xml_root, root, strict=False))

        root = col_schema.encode(obj1, preserve_root=True)
        self.assertIsNone(etree_elements_assert_equal(self.col_xml_root, root, strict=False))

        # Decode from lxml.etree.Element tree
        if self.col_lxml_root is not None:
            obj2 = col_schema.decode(self.col_lxml_root, preserve_root=True)
            self.assertIn("'col:collection'", repr(obj2))
            self.assertIn("'@xmlns:col'", repr(obj2))
            self.assertEqual(obj1, obj2)

        # Decode from ElementTree.Element tree providing namespaces
        obj2 = col_schema.decode(self.col_xml_root, namespaces=self.col_nsmap, preserve_root=True)
        self.assertIn("'col:collection'", repr(obj2))
        self.assertIn("'@xmlns:col'", repr(obj2))
        self.assertEqual(obj1, obj2)

        # Decode from ElementTree.Element tree without namespaces
        obj2 = col_schema.decode(self.col_xml_root, preserve_root=True)
        self.assertNotIn("'col:collection'", repr(obj2))
        self.assertNotIn("'@xmlns:col'", repr(obj2))
        self.assertNotEqual(obj1, obj2)

        root = col_schema.encode(obj2, path='./col:collection',
                                 namespaces=self.col_nsmap, preserve_root=True)
        self.assertIsNone(etree_elements_assert_equal(self.col_xml_root, root, strict=False))

        root = col_schema.encode(obj2, preserve_root=True)  # No namespace unmap is required
        self.assertIsNone(etree_elements_assert_equal(self.col_xml_root, root, strict=False))

    def test_decode_encode_unordered_converter(self):
        col_schema = XMLSchema(self.col_xsd_filename, converter=UnorderedConverter)

        # Decode from XML file
        obj1 = col_schema.decode(self.col_xml_filename)
        self.assertIn("'@xmlns:col'", repr(obj1))

        root = col_schema.encode(obj1, path='./col:collection', namespaces=self.col_nsmap)
        self.assertIsNone(etree_elements_assert_equal(self.col_xml_root, root, strict=False))

        root = col_schema.encode(obj1)
        self.assertIsNone(etree_elements_assert_equal(self.col_xml_root, root, strict=False))

        # Decode from lxml.etree.Element tree
        if self.col_lxml_root is not None:
            obj2 = col_schema.decode(self.col_lxml_root)
            self.assertIn("'@xmlns:col'", repr(obj2))
            self.assertEqual(obj1, obj2)

        # Decode from ElementTree.Element tree providing namespaces
        obj2 = col_schema.decode(self.col_xml_root, namespaces=self.col_nsmap)
        self.assertIn("'@xmlns:col'", repr(obj2))
        self.assertEqual(obj1, obj2)

        # Decode from ElementTree.Element tree without namespaces
        obj2 = col_schema.decode(self.col_xml_root)
        self.assertNotIn("'@xmlns:col'", repr(obj2))
        self.assertNotEqual(obj1, obj2)

        root = col_schema.encode(obj2, path='./col:collection', namespaces=self.col_nsmap)
        self.assertIsNone(etree_elements_assert_equal(self.col_xml_root, root, strict=False))

        root = col_schema.encode(obj2)  # No namespace unmap is required
        self.assertIsNone(etree_elements_assert_equal(self.col_xml_root, root, strict=False))

    def test_decode_encode_unordered_converter_with_preserve_root(self):
        col_schema = XMLSchema(self.col_xsd_filename, converter=UnorderedConverter)

        # Decode from XML file
        obj1 = col_schema.decode(self.col_xml_filename, preserve_root=True)
        self.assertIn("'col:collection'", repr(obj1))
        self.assertIn("'@xmlns:col'", repr(obj1))

        root = col_schema.encode(obj1, path='./col:collection', namespaces=self.col_nsmap,
                                 preserve_root=True)
        self.assertIsNone(etree_elements_assert_equal(self.col_xml_root, root, strict=False))

        root = col_schema.encode(obj1, preserve_root=True)
        self.assertIsNone(etree_elements_assert_equal(self.col_xml_root, root, strict=False))

        # Decode from lxml.etree.Element tree
        if self.col_lxml_root is not None:
            obj2 = col_schema.decode(self.col_lxml_root, preserve_root=True)
            self.assertIn("'col:collection'", repr(obj2))
            self.assertIn("'@xmlns:col'", repr(obj2))
            self.assertEqual(obj1, obj2)

        # Decode from ElementTree.Element tree providing namespaces
        obj2 = col_schema.decode(self.col_xml_root, namespaces=self.col_nsmap, preserve_root=True)
        self.assertIn("'col:collection'", repr(obj2))
        self.assertIn("'@xmlns:col'", repr(obj2))
        self.assertEqual(obj1, obj2)

        # Decode from ElementTree.Element tree without namespaces
        obj2 = col_schema.decode(self.col_xml_root, preserve_root=True)
        self.assertNotIn("'col:collection'", repr(obj2))
        self.assertNotIn("'@xmlns:col'", repr(obj2))
        self.assertNotEqual(obj1, obj2)

        root = col_schema.encode(obj2, path='./col:collection',
                                 namespaces=self.col_nsmap, preserve_root=True)
        self.assertIsNone(etree_elements_assert_equal(self.col_xml_root, root, strict=False))

        root = col_schema.encode(obj2, preserve_root=True)  # No namespace unmap is required
        self.assertIsNone(etree_elements_assert_equal(self.col_xml_root, root, strict=False))

    def test_decode_encode_parker_converter(self):
        col_schema = XMLSchema(self.col_xsd_filename, converter=ParkerConverter)

        obj1 = col_schema.decode(self.col_xml_filename)

        with self.assertRaises(XMLSchemaValidationError) as ec:
            col_schema.encode(obj1, path='./col:collection', namespaces=self.col_nsmap)
        self.assertIn("missing required attribute 'id'", str(ec.exception))

    def test_decode_encode_badger_fish_converter(self):
        col_schema = XMLSchema(self.col_xsd_filename, converter=BadgerFishConverter)

        obj1 = col_schema.decode(self.col_xml_filename)
        self.assertIn("'@xmlns'", repr(obj1))

        root = col_schema.encode(obj1, path='./col:collection', namespaces=self.col_nsmap)
        self.assertIsNone(etree_elements_assert_equal(self.col_xml_root, root, strict=False))

        root = col_schema.encode(obj1)
        self.assertIsNone(etree_elements_assert_equal(self.col_xml_root, root, strict=False))

        # With ElementTree namespaces are not mapped
        obj2 = col_schema.decode(self.col_xml_root)
        self.assertNotIn("'@xmlns'", repr(obj2))
        self.assertNotEqual(obj1, obj2)
        self.assertEqual(obj1, col_schema.decode(self.col_xml_root, namespaces=self.col_nsmap))

        # With lxml.etree namespaces are mapped
        if self.col_lxml_root is not None:
            self.assertEqual(obj1, col_schema.decode(self.col_lxml_root))

        root = col_schema.encode(obj2, path='./col:collection', namespaces=self.col_nsmap)
        self.assertIsNone(etree_elements_assert_equal(self.col_xml_root, root, strict=False))

        root = col_schema.encode(obj2)  # No namespace unmap is required
        self.assertIsNone(etree_elements_assert_equal(self.col_xml_root, root, strict=False))

    def test_decode_encode_abdera_converter(self):
        col_schema = XMLSchema(self.col_xsd_filename, converter=AbderaConverter)

        obj1 = col_schema.decode(self.col_xml_filename)

        root = col_schema.encode(obj1, path='./col:collection', namespaces=self.col_nsmap)
        self.assertIsNone(etree_elements_assert_equal(self.col_xml_root, root, strict=False))

        # Namespace mapping is required
        with self.assertRaises(XMLSchemaValidationError) as ec:
            col_schema.encode(obj1, path='./{%s}collection' % self.col_namespace)
        self.assertIn("'xsi:schemaLocation' attribute not allowed", str(ec.exception))

        # With ElementTree namespaces are not mapped
        obj2 = col_schema.decode(self.col_xml_root)
        self.assertNotEqual(obj1, obj2)
        self.assertEqual(obj1, col_schema.decode(self.col_xml_root, namespaces=self.col_nsmap))

        # With lxml.etree namespaces are mapped
        if self.col_lxml_root is not None:
            self.assertEqual(obj1, col_schema.decode(self.col_lxml_root))

        root = col_schema.encode(obj2, path='./col:collection', namespaces=self.col_nsmap)
        self.assertIsNone(etree_elements_assert_equal(self.col_xml_root, root, strict=False))

        root = col_schema.encode(obj2)  # No namespace unmap is required
        self.assertIsNone(etree_elements_assert_equal(self.col_xml_root, root, strict=False))

    def test_decode_encode_jsonml_converter(self):
        col_schema = XMLSchema(self.col_xsd_filename, converter=JsonMLConverter)

        obj1 = col_schema.decode(self.col_xml_filename)
        self.assertIn('col:collection', repr(obj1))
        self.assertIn('xmlns:col', repr(obj1))

        root = col_schema.encode(obj1, path='./col:collection', namespaces=self.col_nsmap)
        self.assertIsNone(etree_elements_assert_equal(self.col_xml_root, root, strict=False))

        root = col_schema.encode(obj1, path='./{%s}collection' % self.col_namespace)
        self.assertIsNone(etree_elements_assert_equal(self.col_xml_root, root, strict=False))

        root = col_schema.encode(obj1)
        self.assertIsNone(etree_elements_assert_equal(self.col_xml_root, root, strict=False))

        # With ElementTree namespaces are not mapped
        obj2 = col_schema.decode(self.col_xml_root)
        self.assertNotIn('col:collection', repr(obj2))
        self.assertNotEqual(obj1, obj2)
        self.assertEqual(obj1, col_schema.decode(self.col_xml_root, namespaces=self.col_nsmap))

        # With lxml.etree namespaces are mapped
        if self.col_lxml_root is not None:
            self.assertEqual(obj1, col_schema.decode(self.col_lxml_root))

        root = col_schema.encode(obj2, path='./col:collection', namespaces=self.col_nsmap)
        self.assertIsNone(etree_elements_assert_equal(self.col_xml_root, root, strict=False))

        root = col_schema.encode(obj2)  # No namespace unmap is required
        self.assertIsNone(etree_elements_assert_equal(self.col_xml_root, root, strict=False))

    def test_decode_encode_columnar_converter(self):
        col_schema = XMLSchema(self.col_xsd_filename, converter=ColumnarConverter)

        obj1 = col_schema.decode(self.col_xml_filename)

        root = col_schema.encode(obj1, path='./col:collection', namespaces=self.col_nsmap)
        self.assertIsNone(etree_elements_assert_equal(self.col_xml_root, root, strict=False))

        # Namespace mapping is required
        with self.assertRaises(XMLSchemaValidationError) as ec:
            col_schema.encode(obj1, path='./{%s}collection' % self.col_namespace)
        self.assertIn("'xsi:schemaLocation' attribute not allowed", str(ec.exception))

        # With ElementTree namespaces are not mapped
        obj2 = col_schema.decode(self.col_xml_root)
        self.assertNotEqual(obj1, obj2)
        self.assertEqual(obj1, col_schema.decode(self.col_xml_root, namespaces=self.col_nsmap))

        # With lxml.etree namespaces are mapped
        if self.col_lxml_root is not None:
            self.assertEqual(obj1, col_schema.decode(self.col_lxml_root))

        root = col_schema.encode(obj2, path='./col:collection', namespaces=self.col_nsmap)
        self.assertIsNone(etree_elements_assert_equal(self.col_xml_root, root, strict=False))

        root = col_schema.encode(obj2)  # No namespace unmap is required
        self.assertIsNone(etree_elements_assert_equal(self.col_xml_root, root, strict=False))

    def test_decode_encode_data_element_converter(self):
        col_schema = XMLSchema(self.col_xsd_filename, converter=DataElementConverter)

        obj1 = col_schema.decode(self.col_xml_filename)
        # self.assertIn('col:collection', repr(obj1))
        self.assertIn('col', obj1.nsmap)

        root = col_schema.encode(obj1, path='./col:collection', namespaces=self.col_nsmap)

        self.assertIsNone(etree_elements_assert_equal(self.col_xml_root, root, strict=False))

        root = col_schema.encode(obj1, path='./{%s}collection' % self.col_namespace)
        self.assertIsNone(etree_elements_assert_equal(self.col_xml_root, root, strict=False))

        root = col_schema.encode(obj1)
        self.assertIsNone(etree_elements_assert_equal(self.col_xml_root, root, strict=False))

        # With ElementTree namespaces are not mapped
        obj2 = col_schema.decode(self.col_xml_root)
        with self.assertRaises(AssertionError) as ctx:
            # Equivalent if compared as Element trees (tag, text, attrib, tail)
            etree_elements_assert_equal(obj1, obj2)
        self.assertIn("attributes differ: {'xsi:schemaLocation'", str(ctx.exception))

        self.assertIsNone(etree_elements_assert_equal(
            obj1, col_schema.decode(self.col_xml_root, namespaces=self.col_nsmap)
        ))

        # With lxml.etree namespaces are mapped
        if self.col_lxml_root is not None:
            self.assertIsNone(etree_elements_assert_equal(
                obj1, col_schema.decode(self.col_lxml_root)
            ))

        root = col_schema.encode(obj2, path='./col:collection', namespaces=self.col_nsmap)
        self.assertIsNone(etree_elements_assert_equal(self.col_xml_root, root, strict=False))

        root = col_schema.encode(obj2)  # No namespace unmap is required
        self.assertIsNone(etree_elements_assert_equal(self.col_xml_root, root, strict=False))

    def test_simple_content__issue_315(self):
        schema = XMLSchema(self.casepath('issues/issue_315/issue_315_simple.xsd'))
        converters = (
            XMLSchemaConverter, XMLSchemaConverter(preserve_root=True),
            BadgerFishConverter, AbderaConverter, JsonMLConverter,
            UnorderedConverter, ColumnarConverter, DataElementConverter
        )

        for k in range(1, 6):
            xml_filename = self.casepath(f'issues/issue_315/issue_315-{k}.xml')
            if k < 3:
                self.assertIsNone(schema.validate(xml_filename), xml_filename)
            else:
                self.assertFalse(schema.is_valid(xml_filename), xml_filename)

        for k in (1, 2):
            xml_filename = self.casepath(f'issues/issue_315/issue_315-{k}.xml')
            xml_tree = ElementTree.parse(xml_filename).getroot()
            for converter in converters:
                obj = schema.decode(xml_filename, converter=converter)
                root = schema.encode(obj, converter=converter)
                self.assertIsNone(etree_elements_assert_equal(xml_tree, root))

    def test_mixed_content__issue_315(self):
        schema = XMLSchema(self.casepath('issues/issue_315/issue_315_mixed.xsd'))
        losslessly_converters = (JsonMLConverter, DataElementConverter)
        default_converters = (
            XMLSchemaConverter(cdata_prefix='#'),
            UnorderedConverter(cdata_prefix='#'),  # BadgerFishConverter, ColumnarConverter,
        )

        for k in range(1, 6):
            xml_filename = self.casepath(f'issues/issue_315/issue_315-{k}.xml')
            self.assertIsNone(schema.validate(xml_filename), xml_filename)

        for k in range(1, 6):
            xml_filename = self.casepath(f'issues/issue_315/issue_315-{k}.xml')
            xml_tree = ElementTree.parse(xml_filename).getroot()
            for converter in losslessly_converters:
                obj = schema.decode(xml_filename, converter=converter)
                root = schema.encode(obj, converter=converter)
                self.assertIsNone(etree_elements_assert_equal(xml_tree, root, strict=False))

        for k in range(1, 6):
            xml_filename = self.casepath(f'issues/issue_315/issue_315-{k}.xml')
            xml_tree = ElementTree.parse(xml_filename).getroot()
            for converter in default_converters:
                obj = schema.decode(xml_filename, converter=converter)
                root = schema.encode(obj, converter=converter, indent=0)
                if k < 4:
                    self.assertIsNone(etree_elements_assert_equal(xml_tree, root, strict=False))
                    continue

                if k == 4:
                    self.assertEqual(obj, {'@xmlns:tst': 'http://xmlschema.test/ns',
                                           '@a1': 'foo', 'e2': [None, None], '#1': 'bar'})
                    self.assertEqual(len(root), 2)
                else:
                    self.assertEqual(obj, {'@xmlns:tst': 'http://xmlschema.test/ns',
                                           '@a1': 'foo', 'e2': [None], '#1': 'bar'})
                    self.assertEqual(len(root), 1)

                text = etree_tostring(root, namespaces={'tst': 'http://xmlschema.test/ns'})
                self.assertEqual(len(text.split('bar')), 2)

        for k in range(1, 6):
            xml_filename = self.casepath(f'issues/issue_315/issue_315-{k}.xml')
            xml_tree = ElementTree.parse(xml_filename).getroot()
            obj = schema.decode(xml_filename, converter=BadgerFishConverter)
            root = schema.encode(obj, converter=BadgerFishConverter, indent=0)
            if k < 4:
                self.assertIsNone(etree_elements_assert_equal(xml_tree, root, strict=False))
                continue

            if k == 4:
                self.assertEqual(obj, {'@xmlns': {'tst': 'http://xmlschema.test/ns'},
                                       'tst:e1': {'@a1': 'foo', 'e2': [{}, {}], '$1': 'bar'}})
            else:
                self.assertEqual(obj, {'@xmlns': {'tst': 'http://xmlschema.test/ns'},
                                       'tst:e1': {'@a1': 'foo', 'e2': [{}], '$1': 'bar'}})

            text = etree_tostring(root, namespaces={'tst': 'http://xmlschema.test/ns'})
            self.assertEqual(len(text.split('bar')), 2)


if __name__ == '__main__':
    import platform
    header_template = "Test xmlschema converters with Python {} on {}"
    header = header_template.format(platform.python_version(), platform.platform())
    print('{0}\n{1}\n{0}'.format("*" * len(header), header))

    unittest.main()<|MERGE_RESOLUTION|>--- conflicted
+++ resolved
@@ -18,11 +18,9 @@
 except ImportError:
     lxml_etree = None
 
+from elementpath.etree import etree_tostring
+
 from xmlschema import XMLSchema, XMLSchemaValidationError, fetch_namespaces
-<<<<<<< HEAD
-from xmlschema.etree import etree_element, etree_tostring
-=======
->>>>>>> a54cd729
 from xmlschema.dataobjects import DataElement
 from xmlschema.testing import etree_elements_assert_equal
 
@@ -495,10 +493,9 @@
 
         # With ElementTree namespaces are not mapped
         obj2 = col_schema.decode(self.col_xml_root)
-        with self.assertRaises(AssertionError) as ctx:
-            # Equivalent if compared as Element trees (tag, text, attrib, tail)
-            etree_elements_assert_equal(obj1, obj2)
-        self.assertIn("attributes differ: {'xsi:schemaLocation'", str(ctx.exception))
+
+        # Equivalent if compared as Element trees (tag, text, attrib, tail)
+        self.assertIsNone(etree_elements_assert_equal(obj1, obj2))
 
         self.assertIsNone(etree_elements_assert_equal(
             obj1, col_schema.decode(self.col_xml_root, namespaces=self.col_nsmap)
@@ -533,7 +530,7 @@
 
         for k in (1, 2):
             xml_filename = self.casepath(f'issues/issue_315/issue_315-{k}.xml')
-            xml_tree = ElementTree.parse(xml_filename).getroot()
+            xml_tree = etree_parse(xml_filename).getroot()
             for converter in converters:
                 obj = schema.decode(xml_filename, converter=converter)
                 root = schema.encode(obj, converter=converter)
@@ -553,7 +550,7 @@
 
         for k in range(1, 6):
             xml_filename = self.casepath(f'issues/issue_315/issue_315-{k}.xml')
-            xml_tree = ElementTree.parse(xml_filename).getroot()
+            xml_tree = etree_parse(xml_filename).getroot()
             for converter in losslessly_converters:
                 obj = schema.decode(xml_filename, converter=converter)
                 root = schema.encode(obj, converter=converter)
@@ -561,7 +558,7 @@
 
         for k in range(1, 6):
             xml_filename = self.casepath(f'issues/issue_315/issue_315-{k}.xml')
-            xml_tree = ElementTree.parse(xml_filename).getroot()
+            xml_tree = etree_parse(xml_filename).getroot()
             for converter in default_converters:
                 obj = schema.decode(xml_filename, converter=converter)
                 root = schema.encode(obj, converter=converter, indent=0)
@@ -583,7 +580,7 @@
 
         for k in range(1, 6):
             xml_filename = self.casepath(f'issues/issue_315/issue_315-{k}.xml')
-            xml_tree = ElementTree.parse(xml_filename).getroot()
+            xml_tree = etree_parse(xml_filename).getroot()
             obj = schema.decode(xml_filename, converter=BadgerFishConverter)
             root = schema.encode(obj, converter=BadgerFishConverter, indent=0)
             if k < 4:
