[tox]
<<<<<<< HEAD
envlist = flake8, py{38,39,310,311,312,py3}, docs,
=======
min_version = 4.0
envlist = flake8, py{37,38,39,310,311,312,py3}, docs,
>>>>>>> a3c1e2b4
    mypy-py{38,39,310,311,312,py3}, coverage, pytest
skip_missing_interpreters = true
work_dir = {tox_root}/../.tox/xmlschema

[testenv]
deps =
    elementpath>=4.1.5, <5.0.0
    lxml
    jinja2
    py{310,311}: memory_profiler
    docs: Sphinx
    docs: sphinx_rtd_theme
    coverage: coverage
commands =
    python -m unittest

[testenv:py312]
deps =
    elementpath>=4.1.5, <5.0.0
    lxml
    jinja2

[testenv:docs]
commands =
    make -C doc html SPHINXOPTS="-W -n"
    make -C doc latexpdf SPHINXOPTS="-W -n"
    make -C doc doctest SPHINXOPTS="-W -n"
    sphinx-build -W -n -T -b man doc build/sphinx/man
allowlist_externals = make

[flake8]
max-line-length = 100

[testenv:flake8]
deps =
    flake8
commands =
    flake8 xmlschema
    flake8 tests

[testenv:mypy-py{38,39,310,311,312,py3}]
deps =
    mypy==1.5.1
    elementpath==4.1.5
    lxml-stubs
    jinja2
commands =
    mypy --config-file {toxinidir}/mypy.ini xmlschema
    python tests/test_typing.py

[testenv:coverage]
commands =
    coverage erase
    coverage run -a -m unittest
    coverage report -m

[testenv:pytest]
deps =
    pytest
    pytest-randomly
    elementpath>=4.1.5, <5.0.0
    lxml
    jinja2
    mypy==1.5.1
    lxml-stubs
commands =
    pytest tests -ra

[testenv:build]
deps =
    build
commands =
    python -m build<|MERGE_RESOLUTION|>--- conflicted
+++ resolved
@@ -1,10 +1,6 @@
 [tox]
-<<<<<<< HEAD
+min_version = 4.0
 envlist = flake8, py{38,39,310,311,312,py3}, docs,
-=======
-min_version = 4.0
-envlist = flake8, py{37,38,39,310,311,312,py3}, docs,
->>>>>>> a3c1e2b4
     mypy-py{38,39,310,311,312,py3}, coverage, pytest
 skip_missing_interpreters = true
 work_dir = {tox_root}/../.tox/xmlschema
