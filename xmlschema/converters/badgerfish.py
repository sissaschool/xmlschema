#
# Copyright (c), 2016-2021, SISSA (International School for Advanced Studies).
# All rights reserved.
# This file is distributed under the terms of the MIT License.
# See the file 'LICENSE' in the root directory of the present
# distribution, or http://opensource.org/licenses/MIT.
#
# @author Davide Brunato <brunato@sissa.it>
#
from collections.abc import MutableMapping, MutableSequence
from typing import TYPE_CHECKING, Any, Optional, List, Dict, Type, Union, Tuple

<<<<<<< HEAD
from xmlschema.aliases import NsmapType, BaseXsdType
from xmlschema.exceptions import XMLSchemaTypeError
from xmlschema.names import XSD_ANY_TYPE
from xmlschema.utils.qnames import local_name

from .element_data import ElementData
from .default import stackable, XMLSchemaConverter
=======
from ..aliases import NamespacesType, XmlnsType, BaseXsdType
from ..names import XSD_ANY_TYPE
from ..helpers import local_name
from ..exceptions import XMLSchemaTypeError
from .default import ElementData, stackable, XMLSchemaConverter
>>>>>>> 2a742db9

if TYPE_CHECKING:
    from xmlschema.validators import XsdElement


class BadgerFishConverter(XMLSchemaConverter):
    """
    XML Schema based converter class for Badgerfish convention.

    ref: http://www.sklar.com/badgerfish/
    ref: http://badgerfish.ning.com/

    :param namespaces: Map from namespace prefixes to URI.
    :param dict_class: Dictionary class to use for decoded data. Default is `dict`.
    :param list_class: List class to use for decoded data. Default is `list`.
    """
    __slots__ = ()

    def __init__(self, namespaces: Optional[NsmapType] = None,
                 dict_class: Optional[Type[Dict[str, Any]]] = None,
                 list_class: Optional[Type[List[Any]]] = None,
                 **kwargs: Any) -> None:
        kwargs.update(attr_prefix='@', text_key='$', cdata_prefix='$')
        super().__init__(namespaces, dict_class, list_class, **kwargs)

    @property
    def lossy(self) -> bool:
        return False

    def get_xmlns_from_data(self, obj: Any) -> XmlnsType:
        if not self._use_namespaces or not isinstance(obj, MutableMapping) or '@xmlns' not in obj:
            return None
        return [(k if k != '$' else '', v) for k, v in obj['@xmlns'].items()]

    @stackable
    def element_decode(self, data: ElementData, xsd_element: 'XsdElement',
                       xsd_type: Optional[BaseXsdType] = None, level: int = 0) -> Any:
        xsd_type = xsd_type or xsd_element.type

        tag = self.map_qname(data.tag)
        result_dict = self.dict(t for t in self.map_attributes(data.attributes))

        xmlns = self.get_effective_xmlns(data.xmlns, level, xsd_element)
        if self._use_namespaces and xmlns:
            result_dict['@xmlns'] = self.dict((k or '$', v) for k, v in xmlns)

        xsd_group = xsd_type.model_group
        if xsd_group is None or not data.content:
            if data.text is not None:
                result_dict['$'] = data.text
        else:
            has_single_group = xsd_group.is_single()
            for name, item, xsd_child in self.map_content(data.content):
                if name.startswith('$') and name[1:].isdigit():
                    result_dict[name] = item
                    continue

                assert isinstance(item, MutableMapping) and xsd_child is not None

                item = item[name]
                if name in result_dict:
                    other = result_dict[name]
                    if not isinstance(other, MutableSequence) or not other:
                        result_dict[name] = self.list([other, item])
                    elif isinstance(other[0], MutableSequence) or \
                            not isinstance(item, MutableSequence):
                        other.append(item)
                    else:
                        result_dict[name] = self.list([other, item])
                else:
                    if xsd_type.name == XSD_ANY_TYPE or \
                            has_single_group and xsd_child.is_single():
                        result_dict[name] = item
                    else:
                        result_dict[name] = self.list([item])

        return self.dict([(tag, result_dict)])

    @stackable
    def element_encode(self, obj: Any, xsd_element: 'XsdElement', level: int = 0) -> ElementData:
        if not isinstance(obj, MutableMapping):
            raise XMLSchemaTypeError(f"A dictionary expected, got {type(obj)} instead.")
        elif len(obj) != 1 or all(k.startswith(('$', '@')) for k in obj):
            tag = xsd_element.name
        else:
            key, value = next(iter(obj.items()))
            tag = self.unmap_qname(key, xmlns=self.get_xmlns_from_data(value))
            if xsd_element.is_matching(tag):
                obj = value
            elif not self.namespaces and local_name(tag) == xsd_element.local_name:
                obj = value
            else:
                tag = xsd_element.name

        text = None
        content: List[Tuple[Union[str, int], Any]] = []
        attributes = {}

        xmlns = self.set_context(obj, level)

        for name, value in obj.items():
            if name == '@xmlns':
                continue
            elif name == '$':
                text = value
            elif name[0] == '$' and name[1:].isdigit():
                content.append((int(name[1:]), value))
            elif name[0] == '@':
                attr_name = name[1:]
                ns_name = self.unmap_qname(attr_name, xsd_element.attributes)
                attributes[ns_name] = value
            elif not isinstance(value, MutableSequence) or not value:
                ns_name = self.unmap_qname(name, xmlns=self.get_xmlns_from_data(value))
                content.append((ns_name, value))
            elif isinstance(value[0], (MutableMapping, MutableSequence)):
                ns_name = self.unmap_qname(name, xmlns=self.get_xmlns_from_data(value[0]))
                for item in value:
                    content.append((ns_name, item))
            else:
                ns_name = self.unmap_qname(name)
                xsd_child = xsd_element.match_child(ns_name)
                if xsd_child is not None:
                    if xsd_child.type and xsd_child.type.is_list():
                        content.append((ns_name, value))
                    else:
                        content.extend((ns_name, item) for item in value)
                else:
                    content.extend((ns_name, item) for item in value)

        return ElementData(tag, text, content, attributes, xmlns)<|MERGE_RESOLUTION|>--- conflicted
+++ resolved
@@ -10,21 +10,13 @@
 from collections.abc import MutableMapping, MutableSequence
 from typing import TYPE_CHECKING, Any, Optional, List, Dict, Type, Union, Tuple
 
-<<<<<<< HEAD
-from xmlschema.aliases import NsmapType, BaseXsdType
+from xmlschema.aliases import NsmapType, BaseXsdType, XmlnsType
 from xmlschema.exceptions import XMLSchemaTypeError
 from xmlschema.names import XSD_ANY_TYPE
 from xmlschema.utils.qnames import local_name
 
 from .element_data import ElementData
 from .default import stackable, XMLSchemaConverter
-=======
-from ..aliases import NamespacesType, XmlnsType, BaseXsdType
-from ..names import XSD_ANY_TYPE
-from ..helpers import local_name
-from ..exceptions import XMLSchemaTypeError
-from .default import ElementData, stackable, XMLSchemaConverter
->>>>>>> 2a742db9
 
 if TYPE_CHECKING:
     from xmlschema.validators import XsdElement
@@ -35,7 +27,7 @@
     XML Schema based converter class for Badgerfish convention.
 
     ref: http://www.sklar.com/badgerfish/
-    ref: http://badgerfish.ning.com/
+    ref: https://badgerfish.ning.com/
 
     :param namespaces: Map from namespace prefixes to URI.
     :param dict_class: Dictionary class to use for decoded data. Default is `dict`.
