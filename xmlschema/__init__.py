--- conflicted
+++ resolved
@@ -32,11 +32,7 @@
     XMLSchema, XMLSchema10, XMLSchema11, XsdComponent, XsdType, XsdElement, XsdAttribute
 )
 
-<<<<<<< HEAD
-__version__ = '4.0.0'
-=======
-__version__ = '3.4.2'
->>>>>>> 059fd3bf
+__version__ = '4.0.0a'
 __author__ = "Davide Brunato"
 __contact__ = "brunato@sissa.it"
 __copyright__ = "Copyright 2016-2024, SISSA"
