#
# Copyright (c), 2016-2020, SISSA (International School for Advanced Studies).
# All rights reserved.
# This file is distributed under the terms of the MIT License.
# See the file 'LICENSE' in the root directory of the present
# distribution, or http://opensource.org/licenses/MIT.
#
# @author Davide Brunato <brunato@sissa.it>
#
"""
This module contains XMLSchema classes creator for xmlschema package.

Two schema classes are created at the end of this module, XMLSchema10 for XSD 1.0 and
XMLSchema11 for XSD 1.1. The latter class parses also XSD 1.0 schemas, as prescribed by
the standard.
"""
import os
import logging
import threading
import warnings
import re
import sys
from copy import copy
from abc import ABCMeta, abstractmethod
from collections import Counter
from itertools import chain
from typing import cast, Callable, List, Optional, IO, \
    Dict, Any, Union, Tuple, Type, Iterator

from ..exceptions import XMLSchemaTypeError, XMLSchemaKeyError, \
    XMLSchemaValueError, XMLSchemaNamespaceError
from ..names import VC_MIN_VERSION, VC_MAX_VERSION, VC_TYPE_AVAILABLE, \
    VC_TYPE_UNAVAILABLE, VC_FACET_AVAILABLE, VC_FACET_UNAVAILABLE, XSD_NOTATION, \
    XSD_ATTRIBUTE, XSD_ATTRIBUTE_GROUP, XSD_GROUP, XSD_SIMPLE_TYPE, XSI_TYPE, \
    XSD_COMPLEX_TYPE, XSD_ELEMENT, XSD_SEQUENCE, XSD_CHOICE, XSD_ALL, XSD_ANY, \
    XSD_ANY_ATTRIBUTE, XSD_ANY_TYPE, XSD_NAMESPACE, XML_NAMESPACE, XSI_NAMESPACE, \
    VC_NAMESPACE, SCHEMAS_DIR, LOCATION_HINTS, XSD_ANNOTATION, XSD_INCLUDE, \
    XSD_IMPORT, XSD_REDEFINE, XSD_OVERRIDE, XSD_DEFAULT_OPEN_CONTENT, \
    XSD_ANY_SIMPLE_TYPE, XSD_UNION, XSD_LIST, XSD_RESTRICTION
from ..etree import ElementTree, ElementType, XMLSourceType, NamespacesType, \
    etree_element, ParseError
from ..helpers import prune_etree, get_namespace, get_qname
from ..namespaces import NamespaceResourcesMap, NamespaceView
from ..resources import LocationsType, is_local_url, is_remote_url, url_path_is_file, \
    normalize_locations, fetch_resource, normalize_url, XMLResource
from ..converters import XMLSchemaConverter
from ..xpath import XMLSchemaProxy, ElementPathMixin
from .. import dataobjects

from .exceptions import XMLSchemaParseError, XMLSchemaValidationError, XMLSchemaEncodeError, \
    XMLSchemaNotBuiltError, XMLSchemaIncludeWarning, XMLSchemaImportWarning
from .helpers import get_xsd_derivation_attribute
from .xsdbase import check_validation_mode, XsdValidator, XsdComponent, XsdAnnotation
from .notations import XsdNotation
from .identities import XsdIdentity, XsdKey, XsdKeyref, XsdUnique, \
    Xsd11Key, Xsd11Unique, Xsd11Keyref, IdentityCounter
from .facets import XSD_10_FACETS, XSD_11_FACETS
from .simple_types import XsdList, XsdUnion, XsdAtomicRestriction, \
    Xsd11AtomicRestriction, Xsd11Union
from .attributes import XsdAttribute, XsdAttributeGroup, Xsd11Attribute
from .complex_types import XsdComplexType, Xsd11ComplexType
from .groups import XsdGroup, Xsd11Group
from .elements import XsdElement, Xsd11Element
from .wildcards import XsdAnyElement, XsdAnyAttribute, Xsd11AnyElement, \
    Xsd11AnyAttribute, XsdDefaultOpenContent
from .global_maps import ComponentClassesType, XsdGlobals

logger = logging.getLogger('xmlschema')

XSD_VERSION_PATTERN = re.compile(r'^\d+\.\d+$')
DRIVE_PATTERN = re.compile(r'^[a-zA-Z]:$')

# Elements for building dummy groups
ATTRIBUTE_GROUP_ELEMENT = etree_element(XSD_ATTRIBUTE_GROUP)
ANY_ATTRIBUTE_ELEMENT = etree_element(
    XSD_ANY_ATTRIBUTE, attrib={'namespace': '##any', 'processContents': 'lax'}
)
SEQUENCE_ELEMENT = etree_element(XSD_SEQUENCE)
ANY_ELEMENT = etree_element(
    XSD_ANY,
    attrib={
        'namespace': '##any',
        'processContents': 'lax',
        'minOccurs': '0',
        'maxOccurs': 'unbounded'
    })

GLOBAL_TAGS = frozenset((XSD_NOTATION, XSD_SIMPLE_TYPE, XSD_COMPLEX_TYPE,
                         XSD_ATTRIBUTE, XSD_ATTRIBUTE_GROUP, XSD_GROUP, XSD_ELEMENT))

# Type aliases
SchemaSourceType = Union[str, IO, ElementTree.Element,
                         ElementTree.ElementTree, XMLResource]
ConverterType = Union[Type[XMLSchemaConverter], XMLSchemaConverter]
ValidationSourceType = Union[XMLSourceType, XMLResource]
DecodeSourceType = ValidationSourceType
DecodeReturnType = Union[Any, List[Any],
                         Tuple[None, List[XMLSchemaValidationError]],
                         Tuple[Any, List[XMLSchemaValidationError]],
                         Tuple[List[Any], List[XMLSchemaValidationError]]]

EncodeReturnType = Union[None, ElementType, List[ElementType],
                         Tuple[None, List[XMLSchemaValidationError]],
                         Tuple[ElementType, List[XMLSchemaValidationError]],
                         Tuple[List[ElementType], List[XMLSchemaValidationError]]]


class XMLSchemaMeta(ABCMeta):
    XSD_VERSION: str
    create_meta_schema: Callable

    def __new__(mcs, name, bases, dict_):
        meta_schema_file = dict_.get('meta_schema_file')

        if isinstance(meta_schema_file, str):
            # Build a new meta-schema class
            meta_schema_class_name = 'Meta' + name
            meta_schema_class = super(XMLSchemaMeta, mcs).__new__(
                mcs, meta_schema_class_name, bases, dict_
            )
            meta_schema_class.__qualname__ = meta_schema_class_name
            globals()[meta_schema_class_name] = meta_schema_class

            meta_schema = meta_schema_class.create_meta_schema(meta_schema_file)
            dict_['meta_schema'] = meta_schema

        # Create the class and check some basic attributes
        cls = super(XMLSchemaMeta, mcs).__new__(mcs, name, bases, dict_)
        if cls.XSD_VERSION not in ('1.0', '1.1'):
            raise XMLSchemaValueError("XSD_VERSION must be '1.0' or '1.1'")
        return cls

<<<<<<< HEAD
=======
        builders = dict_.get('BUILDERS') or get_attribute('BUILDERS', *bases)
        if isinstance(builders, dict):
            # noinspection PyArgumentList
            dict_['BUILDERS'] = namedtuple('Builders', builders)(**builders)
            dict_['BUILDERS_MAP'] = {
                XSD_NOTATION: builders['notation_class'],
                XSD_SIMPLE_TYPE: builders['simple_type_factory'],
                XSD_COMPLEX_TYPE: builders['complex_type_class'],
                XSD_ATTRIBUTE: builders['attribute_class'],
                XSD_ATTRIBUTE_GROUP: builders['attribute_group_class'],
                XSD_GROUP: builders['group_class'],
                XSD_ELEMENT: builders['element_class'],
            }
        elif builders is None:
            raise XMLSchemaValueError("validator class doesn't have defined XSD builders")
        elif get_attribute('BUILDERS_MAP', *bases) is None:
            raise XMLSchemaValueError("validator class doesn't have a builder map for XSD globals")

        # Build the new meta-schema class
        meta_schema_class_name = 'Meta' + name
        meta_schema_class: Type['XMLSchemaBase'] = super(XMLSchemaMeta, mcs).__new__(
            mcs, meta_schema_class_name, bases, dict_
        )

        meta_schema_class.__qualname__ = meta_schema_class_name
        setattr(sys.modules[dict_['__module__']], meta_schema_class_name, meta_schema_class)

        # Build the shared meta-schema instance
        schema_location = meta_schema.url if isinstance(meta_schema, XMLSchemaBase) else meta_schema
        meta_schema = meta_schema_class.create_meta_schema(schema_location)
        dict_['meta_schema'] = meta_schema

        return super(XMLSchemaMeta, mcs).__new__(mcs, name, bases, dict_)
>>>>>>> 1ca672d3

class XMLSchemaBase(XsdValidator, ElementPathMixin, metaclass=XMLSchemaMeta):
    """
    Base class for an XML Schema instance.

    :param source: an URI that reference to a resource or a file path or a file-like \
    object or a string containing the schema or an Element or an ElementTree document \
    or an :class:`XMLResource` instance. A multi source initialization is supported \
    providing a not empty list of XSD sources.
    :param namespace: is an optional argument that contains the URI of the namespace \
    that has to used in case the schema has no namespace (chameleon schema). For other \
    cases, when specified, it must be equal to the *targetNamespace* of the schema.
    :param validation: the XSD validation mode to use for build the schema, \
    that can be 'strict' (default), 'lax' or 'skip'.
    :param global_maps: is an optional argument containing an :class:`XsdGlobals` \
    instance, a mediator object for sharing declaration data between dependents \
    schema instances.
    :param converter: is an optional argument that can be an :class:`XMLSchemaConverter` \
    subclass or instance, used for defining the default XML data converter for XML Schema instance.
    :param locations: schema extra location hints, that can include custom resource locations \
    (eg. local XSD file instead of remote resource) or additional namespaces to import after \
    processing schema's import statements. Can be a dictionary or a sequence of couples \
    (namespace URI, resource URL). Extra locations passed using a tuple container are not \
    normalized.
    :param base_url: is an optional base URL, used for the normalization of relative paths \
    when the URL of the schema resource can't be obtained from the source argument.
    :param allow: defines the security mode for accessing resource locations. Can be \
    'all', 'remote', 'local' or 'sandbox'. Default is 'all' that means all types of \
    URLs are allowed. With 'remote' only remote resource URLs are allowed. With 'local' \
    only file paths and URLs are allowed. With 'sandbox' only file paths and URLs that \
    are under the directory path identified by source or by the *base_url* argument \
    are allowed.
    :param defuse: defines when to defuse XML data using a `SafeXMLParser`. Can be \
    'always', 'remote' or 'never'. For default defuses only remote XML data.
    :param timeout: the timeout in seconds for fetching resources. Default is `300`.
    :param build: defines whether build the schema maps. Default is `True`.
    :param use_meta: if `True` the schema processor uses the validator meta-schema, \
    otherwise a new meta-schema is added at the end. In the latter case the meta-schema \
    is rebuilt if any base namespace has been overridden by an import. Ignored if the \
    argument *global_maps* is provided.
    :param use_fallback: if `True` the schema processor uses the validator fallback \
    location hints to load well-known namespaces (eg. xhtml).
    :param loglevel: for setting a different logging level for schema initialization \
    and building. For default is WARNING (30). For INFO level set it with 20, for \
    DEBUG level with 10. The default loglevel is restored after schema building, \
    when exiting the initialization method.

    :cvar XSD_VERSION: store the XSD version (1.0 or 1.1).
    :cvar BASE_SCHEMAS: a dictionary from namespace to schema resource for meta-schema bases.
    :cvar fallback_locations: fallback schema location hints for other standard namespaces.
    :cvar meta_schema: the XSD meta-schema instance.
    :cvar attribute_form_default: the schema's *attributeFormDefault* attribute. \
    Default is 'unqualified'.
    :cvar element_form_default: the schema's *elementFormDefault* attribute. \
    Default is 'unqualified'.
    :cvar block_default: the schema's *blockDefault* attribute. Default is ''.
    :cvar final_default: the schema's *finalDefault* attribute. Default is ''.
    :cvar default_attributes: the XSD 1.1 schema's *defaultAttributes* attribute. \
    Default is ``None``.
    :cvar xpath_tokens: symbol table for schema bound XPath 2.0 parsers. Initially set to \
    ``None`` it's redefined at instance level with a dictionary at first use of the XPath \
    selector. The parser symbol table is extended with schema types constructors.

    :ivar target_namespace: is the *targetNamespace* of the schema, the namespace to which \
    belong the declarations/definitions of the schema. If it's empty no namespace is associated \
    with the schema. In this case the schema declarations can be reused from other namespaces as \
    *chameleon* definitions.
    :ivar validation: validation mode, can be 'strict', 'lax' or 'skip'.
    :ivar maps: XSD global declarations/definitions maps. This is an instance of \
    :class:`XsdGlobal`, that stores the *global_maps* argument or a new object \
    when this argument is not provided.
    :ivar converter: the default converter used for XML data decoding/encoding.
    :ivar locations: schema location hints.
    :ivar namespaces: a dictionary that maps from the prefixes used by the schema \
    into namespace URI.
    :ivar imports: a dictionary of namespace imports of the schema, that maps namespace \
    URI to imported schema object, or `None` in case of unsuccessful import.
    :ivar includes: a dictionary of included schemas, that maps a schema location to an \
    included schema. It also comprehend schemas included by "xs:redefine" or \
    "xs:override" statements.
    :ivar warnings: warning messages about failure of import and include elements.

    :ivar notations: `xsd:notation` declarations.
    :vartype notations: NamespaceView
    :ivar types: `xsd:simpleType` and `xsd:complexType` global declarations.
    :vartype types: NamespaceView
    :ivar attributes: `xsd:attribute` global declarations.
    :vartype attributes: NamespaceView
    :ivar attribute_groups: `xsd:attributeGroup` definitions.
    :vartype attribute_groups: NamespaceView
    :ivar groups: `xsd:group` global definitions.
    :vartype groups: NamespaceView
    :ivar elements: `xsd:element` global declarations.
    :vartype elements: NamespaceView
    """
    source: XMLResource
    converter: Union[ConverterType]
    locations: NamespaceResourcesMap
    maps: XsdGlobals
    imports: Dict[str, Optional['XMLSchemaBase']]
    includes: Dict[str, 'XMLSchemaBase']
    warnings: List[str]

    XSD_VERSION: str = '1.0'
    meta_schema: Any = None
    BASE_SCHEMAS: Dict[str, str] = {}
    fallback_locations: Dict[str, str] = LOCATION_HINTS.copy()
    _locations: Tuple[Tuple[str, str], ...] = ()
    _annotations = None

    # XSD components classes
    xsd_notation_class = XsdNotation
    xsd_complex_type_class = XsdComplexType
    xsd_attribute_class = XsdAttribute
    xsd_any_attribute_class = XsdAnyAttribute
    xsd_attribute_group_class = XsdAttributeGroup
    xsd_group_class = XsdGroup
    xsd_element_class = XsdElement
    xsd_any_class = XsdAnyElement
    xsd_atomic_restriction_class = XsdAtomicRestriction
    xsd_list_class = XsdList
    xsd_union_class = XsdUnion
    xsd_key_class = XsdKey
    xsd_keyref_class = XsdKeyref
    xsd_unique_class = XsdUnique

    # Schema defaults
    target_namespace = ''
    attribute_form_default = 'unqualified'
    element_form_default = 'unqualified'
    block_default = ''
    final_default = ''
    redefine = None

    # Additional defaults for XSD 1.1
    default_attributes: Optional[Union[str, XsdAttributeGroup]] = None
    default_open_content = None
    override = None

    # Store XPath constructors tokens (for schema and its assertions)
    xpath_tokens = None

    def __init__(self, source: Union[SchemaSourceType, List[SchemaSourceType]],
                 namespace: Optional[str] = None,
                 validation: str = 'strict',
                 global_maps: Optional[XsdGlobals] = None,
                 converter: Optional[ConverterType] = None,
                 locations: Optional[LocationsType] = None,
                 base_url: Optional[str] = None,
                 allow: str = 'all',
                 defuse: str = 'remote',
                 timeout: int = 300,
                 build: bool = True,
                 use_meta: bool = True,
                 use_fallback: bool = True,
                 loglevel: Optional[Union[str, int]] = None) -> None:

        super(XMLSchemaBase, self).__init__(validation)
        self.lock = threading.Lock()  # Lock for build operations

        if loglevel is not None:
            if isinstance(loglevel, str):
                level = loglevel.strip().upper()
                if level not in {'DEBUG', 'INFO', 'WARN', 'WARNING', 'ERROR', 'CRITICAL'}:
                    raise XMLSchemaValueError("{!r} is not a valid loglevel".format(loglevel))
                logger.setLevel(getattr(logging, level))
            else:
                logger.setLevel(loglevel)
        elif build and global_maps is None:
            logger.setLevel(logging.WARNING)

        if allow == 'sandbox' and base_url is None and is_local_url(source):
            # Allow sandbox mode without a base_url using the initial schema URL as base
            assert isinstance(source, str)
            base_url = os.path.dirname(normalize_url(source))

        other_sources: List[SchemaSourceType]
        if isinstance(source, list):
            if not source:
                raise XMLSchemaValueError("no XSD source provided!")
            other_sources = source[1:]
            source = source[0]
        else:
            other_sources = []

        if isinstance(source, XMLResource):
            self.source = source
        else:
            self.source = XMLResource(source, base_url, allow, defuse, timeout)

        logger.debug("Read schema from %r", self.source.url or self.source.source)

        self.imports = {}
        self.includes = {}
        self.warnings = []
        self._root_elements = None
        root = cast(etree_element, self.source.root)

        # Get the schema's namespaces, the XML namespace is implicitly declared.
        self.namespaces = self.source.get_namespaces(namespaces={'xml': XML_NAMESPACE})

        try:
            self.target_namespace = root.attrib['targetNamespace'].strip()
        except KeyError:
            pass
        else:
            if self.target_namespace == '':
                # https://www.w3.org/TR/2004/REC-xmlschema-1-20041028/structures.html#element-schema
                self.parse_error("the attribute 'targetNamespace' cannot be an empty string", root)

        if namespace is not None and self.target_namespace != namespace:
            if self.target_namespace:
                msg = "wrong namespace (%r instead of %r) for XSD resource %s"
                self.parse_error(msg % (self.target_namespace, namespace, self.url), root)

            # Chameleon schema case: set the target namespace and the default namespace
            self.target_namespace = namespace
            if '' not in self.namespaces:
                self.namespaces[''] = namespace

        logger.debug("Schema targetNamespace is %r", self.target_namespace)
        logger.debug("Declared namespaces: %r", self.namespaces)

        # Parses the schema defaults
        if 'attributeFormDefault' in root.attrib:
            self.attribute_form_default = root.attrib['attributeFormDefault']

        if 'elementFormDefault' in root.attrib:
            self.element_form_default = root.attrib['elementFormDefault']

        if 'blockDefault' in root.attrib:
            if self.meta_schema is None:
                pass  # Skip for XSD 1.0 meta-schema that has blockDefault="#all"
            else:
                try:
                    self.block_default = get_xsd_derivation_attribute(
                        root, 'blockDefault', {'extension', 'restriction', 'substitution'}
                    )
                except ValueError as err:
                    self.parse_error(err, root)

        if 'finalDefault' in root.attrib:
            try:
                self.final_default = get_xsd_derivation_attribute(root, 'finalDefault')
            except ValueError as err:
                self.parse_error(err, root)

        if converter is None:
            self.converter = XMLSchemaConverter
        else:
            self.converter = self.get_converter(converter)

        if self.meta_schema is None:
            self.locations = NamespaceResourcesMap()

            # Meta-schema maps creation (MetaXMLSchema10/11 classes)
            self.maps = global_maps or XsdGlobals(self)
            for child in self.source.root:
                if child.tag == XSD_OVERRIDE:
                    self.include_schema(child.attrib['schemaLocation'], self.base_url)
            return  # Meta-schemas don't need to be checked and don't process imports

        if locations:
            if isinstance(locations, tuple):
                self._locations = locations
            else:
                self._locations = tuple(normalize_locations(locations, self.base_url))

        self.locations = NamespaceResourcesMap(self.source.get_locations(self._locations))
        if not use_fallback:
            self.fallback_locations = {}

        with self.meta_schema.lock:
            if not self.meta_schema.maps.types:
                self.meta_schema.maps.build()

        # Create or set the XSD global maps instance
        if isinstance(global_maps, XsdGlobals):
            self.maps = global_maps
        elif global_maps is not None:
            raise XMLSchemaTypeError("'global_maps' argument must be an %r instance" % XsdGlobals)
        elif use_meta and self.target_namespace not in self.meta_schema.maps.namespaces:
            self.maps = self.meta_schema.maps.copy(self, validation)
        else:
            self.maps = XsdGlobals(self, validation)

        if any(ns == VC_NAMESPACE for ns in self.namespaces.values()):
            # For XSD 1.1+ apply versioning filter to schema tree. See the paragraph
            # 4.2.2 of XSD 1.1 (Part 1: Structures) definition for details.
            # Ref: https://www.w3.org/TR/xmlschema11-1/#cip
            if prune_etree(root, selector=lambda x: not self.version_check(x)):
                for k in list(root.attrib):
                    if k not in {'targetNamespace', VC_MIN_VERSION, VC_MAX_VERSION}:
                        del root.attrib[k]

        # Validate the schema document (transforming validation errors to parse errors)
        if validation != 'skip':
            for e in self.meta_schema.iter_errors(root, namespaces=self.namespaces):
                self.parse_error(e.reason, elem=e.elem)

        self._parse_inclusions()
        self._parse_imports()

        # Imports by argument (usually from xsi:schemaLocation attribute).
        for ns in self.locations:
            if ns not in self.maps.namespaces:
                self._import_namespace(ns, self.locations[ns])

        if '' not in self.namespaces:
            self.namespaces[''] = ''  # For default local names are mapped to no namespace

        # XSD 1.1 default declarations (defaultAttributes, defaultOpenContent,
        # xpathDefaultNamespace)
        if self.XSD_VERSION > '1.0':
            self.xpath_default_namespace = self._parse_xpath_default_namespace(root)
            if 'defaultAttributes' in root.attrib:
                try:
                    self.default_attributes = self.resolve_qname(root.attrib['defaultAttributes'])
                except (ValueError, KeyError, RuntimeError) as err:
                    self.parse_error(err, root)

            for child in root:
                if child.tag == XSD_DEFAULT_OPEN_CONTENT:
                    self.default_open_content = XsdDefaultOpenContent(child, self)
                    break

        _source: Union[SchemaSourceType, XMLResource]
        for _source in other_sources:
            if not isinstance(_source, XMLResource):
                _source = XMLResource(_source, base_url, allow, defuse, timeout)

            if not _source.root.get('targetNamespace') and self.target_namespace:
                # Adding a chameleon schema: set the namespace with targetNamespace
                self.add_schema(_source, namespace=self.target_namespace)
            else:
                self.add_schema(_source)

        try:
            if build:
                self.maps.build()
        finally:
            if loglevel is not None:
                logger.setLevel(logging.WARNING)  # Restore default logging

    def __getstate__(self):
        state = self.__dict__.copy()
        state.pop('lock', None)
        state.pop('xpath_tokens', None)
        return state

    def __setstate__(self, state):
        self.__dict__.update(state)
        self.lock = threading.Lock()

    def __repr__(self):
        if self.url:
            return '%s(name=%r, namespace=%r)' % (
                self.__class__.__name__, self.name, self.target_namespace
            )
        return '%s(namespace=%r)' % (self.__class__.__name__, self.target_namespace)

    def __setattr__(self, name, value):
        if name == 'maps':
            if self.meta_schema is None and hasattr(self, 'maps'):
                msg = "cannot change the global maps instance of a meta-schema"
                raise XMLSchemaValueError(msg)

            super(XMLSchemaBase, self).__setattr__(name, value)
            self.notations = NamespaceView(value.notations, self.target_namespace)
            self.types = NamespaceView(value.types, self.target_namespace)
            self.attributes = NamespaceView(value.attributes, self.target_namespace)
            self.attribute_groups = NamespaceView(value.attribute_groups, self.target_namespace)
            self.groups = NamespaceView(value.groups, self.target_namespace)
            self.elements = NamespaceView(value.elements, self.target_namespace)
            self.substitution_groups = NamespaceView(value.substitution_groups,
                                                     self.target_namespace)
            self.identities = NamespaceView(value.identities, self.target_namespace)
            self._global_views = (self.notations, self.types, self.attributes,
                                  self.attribute_groups, self.groups, self.elements)
            value.register(self)
        else:
            if name == 'validation':
                check_validation_mode(value)
            super(XMLSchemaBase, self).__setattr__(name, value)

    def __iter__(self):
        yield from sorted(self.elements.values(), key=lambda x: x.name)

    def __reversed__(self):
        yield from sorted(self.elements.values(), key=lambda x: x.name, reverse=True)

    def __len__(self):
        return len(self.elements)

    @property
    @abstractmethod
    def meta_schema_file(self) -> str:
        """Filepath of the meta-schema XSD file."""

    @property
    def xpath_proxy(self):
        return XMLSchemaProxy(self)

    @property
    def xsd_version(self):
        """Compatibility property that returns the class attribute XSD_VERSION."""
        return self.XSD_VERSION

    # XML resource attributes access
    @property
    def root(self):
        """Root element of the schema."""
        return self.source.root

    def get_text(self):
        """Returns the source text of the XSD schema."""
        return self.source.get_text()

    @property
    def name(self):
        """Schema resource name, is `None` if the schema is built from an Element or a string."""
        return self.source.name

    @property
    def url(self):
        """Schema resource URL, is `None` if the schema is built from an Element or a string."""
        return self.source.url

    @property
    def base_url(self):
        """The base URL of the source of the schema."""
        return self.source.base_url

    @property
    def filepath(self):
        """The filepath if the schema is loaded from a local XSD file, `None` otherwise."""
        return self.source.filepath

    @property
    def allow(self):
        """Defines the resource access security mode, can be 'all', 'local' or 'sandbox'."""
        return self.source.allow

    @property
    def defuse(self):
        """Defines when to defuse XML data, can be 'always', 'remote' or 'never'."""
        return self.source.defuse

    @property
    def timeout(self):
        """Timeout in seconds for fetching resources."""
        return self.source.timeout

    @property
    def use_meta(self):
        """Returns `True` if the class meta-schema is used."""
        return self.meta_schema is self.__class__.meta_schema

    # Schema root attributes
    @property
    def tag(self):
        """Schema root tag. For compatibility with the ElementTree API."""
        return self.source.root.tag

    @property
    def id(self):
        """The schema's *id* attribute, defaults to ``None``."""
        return self.source.root.get('id')

    @property
    def version(self):
        """The schema's *version* attribute, defaults to ``None``."""
        return self.source.root.get('version')

    @property
    def schema_location(self):
        """
        A list of location hints extracted from the *xsi:schemaLocation* attribute of the schema.
        """
        return [(k, v) for k, v in self.source.iter_location_hints() if k]

    @property
    def no_namespace_schema_location(self):
        """
        A location hint extracted from the *xsi:noNamespaceSchemaLocation* attribute of the schema.
        """
        for k, v in self.source.iter_location_hints():
            if not k:
                return v

    @property
    def default_namespace(self):
        """The namespace associated to the empty prefix ''."""
        return self.namespaces.get('')

    @property
    def target_prefix(self):
        """The prefix associated to the *targetNamespace*."""
        for prefix, namespace in self.namespaces.items():
            if namespace == self.target_namespace:
                return prefix
        return ''

    @classmethod
    def builtin_types(cls):
        """Returns the XSD built-in types of the meta-schema."""
        try:
            builtin_types = cls.meta_schema.maps.namespaces[XSD_NAMESPACE][0].types
        except KeyError:
            raise XMLSchemaNotBuiltError(cls.meta_schema, "missing XSD namespace in meta-schema")
        except AttributeError:
            raise XMLSchemaNotBuiltError(cls.meta_schema, "meta-schema unavailable for %r" % cls)
        else:
            if not builtin_types:
                cls.meta_schema.build()
            return builtin_types

    @property
    def annotations(self):
        if self._annotations is None:
            self._annotations = [
                XsdAnnotation(child, self) for child in self.source.root
                if child.tag == XSD_ANNOTATION
            ]
        return self._annotations

    @property
    def root_elements(self):
        """
        The list of global elements that are not used by reference in any model of the schema.
        This is implemented as lazy property because it's computationally expensive to build
        when the schema model is complex.
        """
        if not self.elements:
            return []
        elif len(self.elements) == 1:
            return list(self.elements.values())
        elif self._root_elements is None:
            names = set(e.name for e in self.elements.values())
            for xsd_element in self.elements.values():
                for e in xsd_element.iter():
                    if e is xsd_element or isinstance(e, XsdAnyElement):
                        continue
                    elif e.ref or e.parent is None:
                        if e.name in names:
                            names.discard(e.name)
                            if not names:
                                break
            self._root_elements = list(names)

        return [e for e in self.elements.values() if e.name in self._root_elements]

    @property
    def simple_types(self):
        """Returns a list containing the global simple types."""
        return [x for x in self.types.values() if x.is_simple()]

    @property
    def complex_types(self):
        """Returns a list containing the global complex types."""
        return [x for x in self.types.values() if x.is_complex()]

    @classmethod
    def create_meta_schema(cls, source=None, base_schemas=None, global_maps=None):
        """
        Creates a new meta-schema instance.

        :param source: an optional argument referencing to or containing the XSD meta-schema \
        resource. Required if the schema class doesn't already have a meta-schema.
        :param base_schemas: an optional dictionary that contains namespace URIs and \
        schema locations. If provided it's used as substitute for class 's BASE_SCHEMAS. \
        Also a sequence of (namespace, location) items can be provided if there are more \
        schema documents for one or more namespaces.
        :param global_maps: is an optional argument containing an :class:`XsdGlobals` \
        instance for the new meta schema. If not provided a new map is created.
        """
        if source is None:
            try:
                source = cls.meta_schema.url
            except AttributeError:
                raise XMLSchemaValueError("The argument 'source' is required when "
                                          "the class doesn't already have a meta-schema")

        if base_schemas is None:
            base_schemas = cls.BASE_SCHEMAS.items()
        elif isinstance(base_schemas, dict):
            base_schemas = base_schemas.items()
        else:
            try:
                base_schemas = [(n, l) for n, l in base_schemas]
            except ValueError:
                raise ValueError(
                    "The argument 'base_schemas' is not a dictionary nor a sequence of items"
                )

        meta_schema_class = cls if cls.meta_schema is None else cls.meta_schema.__class__
        meta_schema = meta_schema_class(source, XSD_NAMESPACE, global_maps=global_maps,
                                        defuse='never', build=False)
        for ns, location in base_schemas:
            if ns == XSD_NAMESPACE:
                meta_schema.include_schema(location=location)
            else:
                meta_schema.import_schema(namespace=ns, location=location)
        return meta_schema

    def simple_type_factory(self, elem, schema=None, parent=None):
        """
        Factory function for XSD simple types. Parses the xs:simpleType element and its
        child component, that can be a restriction, a list or an union. Annotations are
        linked to simple type instance, omitting the inner annotation if both are given.
        """
        if schema is None:
            schema = self

        annotation = None
        try:
            child = elem[0]
        except IndexError:
            return self.maps.types[XSD_ANY_SIMPLE_TYPE]
        else:
            if child.tag == XSD_ANNOTATION:
                annotation = XsdAnnotation(elem[0], schema, child)
                try:
                    child = elem[1]
                except IndexError:
                    self.parse_error("(restriction | list | union) expected", elem)
                    return self.maps.types[XSD_ANY_SIMPLE_TYPE]

        if child.tag == XSD_RESTRICTION:
            xsd_type = self.xsd_atomic_restriction_class(child, schema, parent)
        elif child.tag == XSD_LIST:
            xsd_type = self.xsd_list_class(child, schema, parent)
        elif child.tag == XSD_UNION:
            xsd_type = self.xsd_union_class(child, schema, parent)
        else:
            self.parse_error("(restriction | list | union) expected", elem)
            return self.maps.types[XSD_ANY_SIMPLE_TYPE]

        if annotation is not None:
            xsd_type._annotation = annotation

        try:
            xsd_type.name = get_qname(self.target_namespace, elem.attrib['name'])
        except KeyError:
            if parent is None:
                self.parse_error("missing attribute 'name' in a global simpleType", elem)
                xsd_type.name = 'nameless_%s' % str(id(xsd_type))
        else:
            if parent is not None:
                self.parse_error("attribute 'name' not allowed for a local simpleType", elem)
                xsd_type.name = None

        if 'final' in elem.attrib:
            try:
                xsd_type._final = get_xsd_derivation_attribute(elem, 'final')
            except ValueError as err:
                xsd_type.parse_error(err, elem)

        return xsd_type

    def create_any_content_group(self, parent: Union[XsdComplexType, XsdGroup],
                                 any_element: Optional[XsdAnyElement] = None) -> XsdGroup:
        """
        Creates a model group related to schema instance that accepts any content.

        :param parent: the parent component to set for the any content group.
        :param any_element: an optional any element to use for the content group. \
        When provided it's copied, linked to the group and the minOccurs/maxOccurs \
        are set to 0 and 'unbounded'.
        """
        group: XsdGroup = self.xsd_group_class(SEQUENCE_ELEMENT, self, parent)

        if any_element is not None:
            particle = any_element.copy()
            particle.min_occurs = 0
            particle.max_occurs = None
            particle.parent = group
            group.append(particle)
        else:
            group.append(self.xsd_any_class(ANY_ELEMENT, self, group))

        return group

    def create_empty_content_group(self, parent: Union[XsdComplexType, XsdGroup],
                                   model: str = 'sequence', **attrib: Any) -> XsdGroup:
        if model == 'sequence':
            group_elem = etree_element(XSD_SEQUENCE, **attrib)
        elif model == 'choice':
            group_elem = etree_element(XSD_CHOICE, **attrib)
        elif model == 'all':
            group_elem = etree_element(XSD_ALL, **attrib)
        else:
            raise XMLSchemaValueError("'model' argument must be (sequence | choice | all)")

        group_elem.text = '\n    '
        return self.xsd_group_class(group_elem, self, parent)

    def create_any_attribute_group(self, parent):
        """
        Creates an attribute group related to schema instance that accepts any attribute.

        :param parent: the parent component to set for the any attribute group.
        """
        attribute_group = self.xsd_attribute_group_class(
            ATTRIBUTE_GROUP_ELEMENT, self, parent
        )
        attribute_group[None] = self.xsd_any_attribute_class(
            ANY_ATTRIBUTE_ELEMENT, self, attribute_group
        )
        return attribute_group

    def create_empty_attribute_group(self, parent):
        """
        Creates an empty attribute group related to schema instance.

        :param parent: the parent component to set for the any attribute group.
        """
        return self.xsd_attribute_group_class(ATTRIBUTE_GROUP_ELEMENT, self, parent)

    def create_any_type(self):
        """
        Creates an xs:anyType equivalent type related with the wildcards
        connected to global maps of the schema instance in order to do a
        correct namespace lookup during wildcards validation.
        """
        schema = self.meta_schema or self
        any_type = self.xsd_complex_type_class(
            elem=etree_element(XSD_COMPLEX_TYPE, name=XSD_ANY_TYPE),
            schema=schema, parent=None, mixed=True, block='', final=''
        )
        any_type.content.append(self.xsd_any_class(
            ANY_ELEMENT, schema, any_type.content
        ))
        any_type.attributes[None] = self.xsd_any_attribute_class(
            ANY_ATTRIBUTE_ELEMENT, schema, any_type.attributes
        )
        any_type.maps = any_type.content.maps = any_type.content[0].maps = \
            any_type.attributes[None].maps = self.maps
        return any_type

    def create_element(self, name, parent=None, text=None, **attrib):
        """
        Creates an xs:element instance related to schema component.
        Used as dummy element for validation/decoding/encoding
        operations of wildcards and complex types.
        """
        elem = etree_element(XSD_ELEMENT, name=name, **attrib)
        if text is not None:
            elem.text = text
        return self.xsd_element_class(elem=elem, schema=self, parent=parent)

    def copy(self):
        """
        Makes a copy of the schema instance. The new instance has independent maps
        of shared XSD components.
        """
        schema = object.__new__(self.__class__)
        schema.__dict__.update(self.__dict__)
        schema.source = copy(self.source)
        schema.errors = self.errors[:]
        schema.warnings = self.warnings[:]
        schema.namespaces = self.namespaces.copy()
        schema.locations = NamespaceResourcesMap(self.locations)
        schema.imports = self.imports.copy()
        schema.includes = self.includes.copy()
        schema.maps = self.maps.copy(validator=schema)
        return schema

    __copy__ = copy

    @classmethod
    def check_schema(cls, schema, namespaces=None):
        """
        Validates the given schema against the XSD meta-schema (:attr:`meta_schema`).

        :param schema: the schema instance that has to be validated.
        :param namespaces: is an optional mapping from namespace prefix to URI.

        :raises: :exc:`XMLSchemaValidationError` if the schema is invalid.
        """
        if not cls.meta_schema.maps.types:
            cls.meta_schema.maps.build()

        for error in cls.meta_schema.iter_errors(schema, namespaces=namespaces):
            raise error

    def check_validator(self, validation='strict'):
        """Checks the status of a schema validator against a validation mode."""
        check_validation_mode(validation)

        if self.built:
            pass
        elif self.meta_schema is None:
            self.build()  # Meta-schema lazy build
        elif validation == 'skip' and self.validation == 'skip' and \
                any(comp.validation_attempted == 'partial' for comp in self.iter_globals()):
            pass
        else:
            raise XMLSchemaNotBuiltError(self, "schema %r is not built" % self)

    def build(self) -> None:
        """Builds the schema's XSD global maps."""
        self.maps.build()

    def clear(self) -> None:
        """Clears the schema's XSD global maps."""
        self.maps.clear()

    @property
    def built(self) -> bool:
        if any(not isinstance(g, XsdComponent) or not g.built for g in self.iter_globals()):
            return False
        for _ in self.iter_globals():
            return True
        if self.meta_schema is None:
            return False

        # No XSD globals: check with a lookup of schema child elements.
        prefix = '{%s}' % self.target_namespace if self.target_namespace else ''
        for child in self.source.root:
            if child.tag in {XSD_REDEFINE, XSD_OVERRIDE}:
                for e in filter(lambda x: x.tag in GLOBAL_TAGS, child):
                    name = e.get('name')
                    if name is not None:
                        try:
                            if not self.maps.lookup(e.tag, prefix + name if prefix else name).built:
                                return False
                        except KeyError:
                            return False
            elif child.tag in GLOBAL_TAGS:
                name = child.get('name')
                if name is not None:
                    try:
                        if not self.maps.lookup(child.tag, prefix + name if prefix else name).built:
                            return False
                    except KeyError:
                        return False
        return True

    @property
    def validation_attempted(self) -> str:
        if self.built:
            return 'full'
        elif any(isinstance(comp, tuple) or comp.validation_attempted == 'partial'
                 for comp in self.iter_globals()):
            return 'partial'
        else:
            return 'none'

    def iter_globals(self, schema: Optional['XMLSchemaBase'] = None) \
            -> Iterator[Union[XsdComponent, Tuple[Any, ...]]]:
        """
        Creates an iterator for XSD global definitions/declarations related to schema namespace.

        :param schema: Optional argument for filtering only globals related to a schema instance.
        """
        if schema is None:
            for global_map in self._global_views:
                yield from global_map.values()
        else:
            for global_map in self._global_views:
                for obj in global_map.values():
                    if isinstance(obj, tuple):
                        if obj[1] == schema:
                            yield obj
                    elif obj.schema == schema:
                        yield obj

    def iter_components(self, xsd_classes: ComponentClassesType = None) \
            -> Iterator[Union[XsdComponent, 'XMLSchemaBase']]:
        """
        Iterates yielding the schema and its components. For default
        includes all the relevant components of the schema, excluding
        only facets and empty attribute groups. The first returned
        component is the schema itself.

        :param xsd_classes: provide a class or a tuple of classes to \
        restrict the range of component types yielded.
        """
        if xsd_classes is None or isinstance(self, xsd_classes):
            yield self
        for xsd_global in self.iter_globals(self):
            if not isinstance(xsd_global, tuple):
                yield from xsd_global.iter_components(xsd_classes)

    def get_schema(self, namespace: str) -> 'XMLSchemaBase':
        """
        Returns the first schema loaded for a namespace. Raises a
        `KeyError` if the requested namespace is not loaded.
        """
        try:
            return self.maps.namespaces[namespace][0]
        except KeyError:
            if not namespace:
                return self
            raise XMLSchemaKeyError('the namespace {!r} is not loaded'.format(namespace)) from None

    def get_converter(self, converter: Optional[ConverterType] = None,
                      **kwargs: Any) -> XMLSchemaConverter:
        """
        Returns a new converter instance.

        :param converter: can be a converter class or instance. If it's an instance \
        the new instance is copied from it and configured with the provided arguments.
        :param kwargs: optional arguments for initialize the converter instance.
        :return: a converter instance.
        """
        if converter is None:
            converter = self.converter

        if isinstance(converter, XMLSchemaConverter):
            return converter.copy(**kwargs)
        elif issubclass(converter, XMLSchemaConverter):
            # noinspection PyCallingNonCallable
            return converter(**kwargs)
        else:
            msg = "'converter' argument must be a %r subclass or instance: %r"
            raise XMLSchemaTypeError(msg % (XMLSchemaConverter, converter))

    def get_locations(self, namespace: str) -> List[str]:
        """Get a list of location hints for a namespace."""
        try:
            return list(self.locations[namespace])
        except KeyError:
            return []

    def get_element(self, tag: str, path: Optional[str] = None,
                    namespaces: NamespacesType = None) -> Optional[XsdElement]:
        if not path:
            return self.find(tag)
        elif path[-1] == '*':
            xsd_element = self.find(path[:-1] + tag, namespaces)
            return self.maps.elements.get(tag) if xsd_element is None else xsd_element
        else:
            return self.find(path, namespaces)

    def create_bindings(self, *bases: type, **attrs: Any) -> None:
        """
        Creates data object bindings for XSD elements of the schema.

        :param bases: base classes to use for creating the binding classes.
        :param attrs: attribute and method definitions for the binding classes body.
        """
        for xsd_component in self.iter_components():
            if isinstance(xsd_component, XsdElement):
                xsd_component.get_binding(*bases, replace_existing=True, **attrs)

    def _parse_inclusions(self):
        """Processes schema document inclusions and redefinitions/overrides."""
        for child in self.source.root:
            if child.tag == XSD_INCLUDE:
                try:
                    location = child.attrib['schemaLocation'].strip()
                    logger.info("Include schema from %r", location)
                    self.include_schema(location, self.base_url)
                except KeyError:
                    # Attribute missing error already found by validation against meta-schema
                    pass
                except (OSError, IOError) as err:
                    # It is not an error if the location fail to resolve:
                    #   https://www.w3.org/TR/2012/REC-xmlschema11-1-20120405/#compound-schema
                    #   https://www.w3.org/TR/2012/REC-xmlschema11-1-20120405/#src-include
                    self.warnings.append("Include schema failed: %s." % str(err))
                    warnings.warn(self.warnings[-1], XMLSchemaIncludeWarning, stacklevel=3)
                except (XMLSchemaParseError, XMLSchemaTypeError, ParseError) as err:
                    msg = 'cannot include schema %r: %s' % (child.attrib['schemaLocation'], err)
                    if isinstance(err, (XMLSchemaParseError, ParseError)):
                        self.parse_error(msg)
                    elif self.validation == 'strict':
                        raise type(err)(msg)
                    else:
                        self.errors.append(type(err)(msg))

            elif child.tag == XSD_REDEFINE:
                try:
                    location = child.attrib['schemaLocation'].strip()
                    logger.info("Redefine schema %r", location)
                    schema = self.include_schema(location, self.base_url)
                except KeyError:
                    # Attribute missing error already found by validation against meta-schema
                    pass
                except (OSError, IOError) as err:
                    # If the redefine doesn't contain components (annotation excluded)
                    # the statement is equivalent to an include, so no error is generated.
                    # Otherwise fails.
                    self.warnings.append("Redefine schema failed: %s." % str(err))
                    warnings.warn(self.warnings[-1], XMLSchemaIncludeWarning, stacklevel=3)
                    if any(e.tag != XSD_ANNOTATION and not callable(e.tag) for e in child):
                        self.parse_error(err, child)
                except (XMLSchemaParseError, XMLSchemaTypeError, ParseError) as err:
                    msg = 'cannot redefine schema %r: %s' % (child.attrib['schemaLocation'], err)
                    if isinstance(err, (XMLSchemaParseError, ParseError)):
                        self.parse_error(msg, child)
                    elif self.validation == 'strict':
                        raise type(err)(msg)
                    else:
                        self.errors.append(type(err)(msg))
                else:
                    schema.redefine = self

            elif child.tag == XSD_OVERRIDE and self.XSD_VERSION != '1.0':
                try:
                    location = child.attrib['schemaLocation'].strip()
                    logger.info("Override schema %r", location)
                    schema = self.include_schema(location, self.base_url)
                except KeyError:
                    # Attribute missing error already found by validation against meta-schema
                    pass
                except (OSError, IOError) as err:
                    # If the override doesn't contain components (annotation excluded)
                    # the statement is equivalent to an include, so no error is generated.
                    # Otherwise fails.
                    self.warnings.append("Override schema failed: %s." % str(err))
                    warnings.warn(self.warnings[-1], XMLSchemaIncludeWarning, stacklevel=3)
                    if any(e.tag != XSD_ANNOTATION and not callable(e.tag) for e in child):
                        self.parse_error(str(err), child)
                else:
                    schema.override = self

    def include_schema(self, location: str, base_url: Optional[str] = None,
                       build: bool = False) -> 'XMLSchemaBase':
        """
        Includes a schema for the same namespace, from a specific URL.

        :param location: is the URL of the schema.
        :param base_url: is an optional base URL for fetching the schema resource.
        :param build: defines when to build the imported schema, the default is to not build.
        :return: the included :class:`XMLSchema` instance.
        """
        schema_url = fetch_resource(location, base_url)
        for schema in self.maps.namespaces[self.target_namespace]:
            if schema_url == schema.url:
                logger.info("Resource %r is already loaded", location)
                break
        else:
            schema = type(self)(
                source=schema_url,
                namespace=self.target_namespace,
                validation=self.validation,
                global_maps=self.maps,
                converter=self.converter,
                locations=self._locations,
                base_url=self.base_url,
                allow=self.allow,
                defuse=self.defuse,
                timeout=self.timeout,
                build=build,
            )

        if schema is self:
            return self
        elif location not in self.includes:
            self.includes[location] = schema
        elif self.includes[location] is not schema:
            self.includes[schema_url] = schema
        return schema

    def _parse_imports(self):
        """
        Parse namespace import elements. Imports are done on namespace basis, not on
        single resource. A warning is generated for a failure of a namespace import.
        """
        namespace_imports = NamespaceResourcesMap(map(
            lambda x: (x.get('namespace'), x.get('schemaLocation')),
            filter(lambda x: x.tag == XSD_IMPORT, self.source.root)
        ))

        for namespace, locations in namespace_imports.items():

            # Checks the namespace against the targetNamespace of the schema
            if namespace is None:
                namespace = ''
                if namespace == self.target_namespace:
                    self.parse_error("if the 'namespace' attribute is not present on "
                                     "the import statement then the importing schema "
                                     "must have a 'targetNamespace'")
                    continue
            elif namespace == self.target_namespace:
                self.parse_error("the attribute 'namespace' must be different from "
                                 "schema's 'targetNamespace'")
                continue

            # Skip import of already imported namespaces
            if self.imports.get(namespace) is not None:
                continue
            elif namespace in self.maps.namespaces:
                self.imports[namespace] = self.maps.namespaces[namespace][0]
                continue

            locations = [url for url in locations if url]
            if not namespace:
                pass
            elif not locations:
                locations = self.get_locations(namespace)
            elif all(is_remote_url(url) for url in locations):
                # If all import schema locations are remote URLs and there are local hints
                # that match a local file path, try the local hints before schema locations.
                # This is not the standard processing for XSD imports, but resolve the problem
                # of local processing of schemas tested to work from a http server, providing
                # explicit local hints.
                local_hints = [url for url in self.get_locations(namespace)
                               if url and url_path_is_file(url)]
                if local_hints:
                    locations = local_hints + locations

            if namespace in self.fallback_locations:
                locations.append(self.fallback_locations[namespace])

            self._import_namespace(namespace, locations)

    def _import_namespace(self, namespace, locations):
        import_error = None
        for url in locations:
            try:
                logger.debug("Import namespace %r from %r", namespace, url)
                self.import_schema(namespace, url, self.base_url)
            except (OSError, IOError) as err:
                # It's not an error if the location access fails (ref. section 4.2.6.2):
                #   https://www.w3.org/TR/2012/REC-xmlschema11-1-20120405/#composition-schemaImport
                logger.debug('%s', err)
                if import_error is None:
                    import_error = err
            except (XMLSchemaParseError, XMLSchemaTypeError, ParseError) as err:
                if namespace:
                    msg = "cannot import namespace %r: %s." % (namespace, err)
                else:
                    msg = "cannot import chameleon schema: %s." % err
                if isinstance(err, (XMLSchemaParseError, ParseError)):
                    self.parse_error(msg)
                elif self.validation == 'strict':
                    raise type(err)(msg)
                else:
                    self.errors.append(type(err)(msg))
            except XMLSchemaValueError as err:
                self.parse_error(err)
            else:
                logger.info("Namespace %r imported from %r", namespace, url)
                break
        else:
            if import_error is not None:
                msg = "Import of namespace {!r} from {!r} failed: {}."
                self.warnings.append(msg.format(namespace, locations, str(import_error)))
                warnings.warn(self.warnings[-1], XMLSchemaImportWarning, stacklevel=4)
            self.imports[namespace] = None

    def import_schema(self, namespace: str, location: str, base_url: Optional[str] = None,
                      force: bool = False, build: bool = False) -> Optional['XMLSchemaBase']:
        """
        Imports a schema for an external namespace, from a specific URL.

        :param namespace: is the URI of the external namespace.
        :param location: is the URL of the schema.
        :param base_url: is an optional base URL for fetching the schema resource.
        :param force: if set to `True` imports the schema also if the namespace is already imported.
        :param build: defines when to build the imported schema, the default is to not build.
        :return: the imported :class:`XMLSchema` instance.
        """
        if location == self.url:
            return self

        if not force:
            if self.imports.get(namespace) is not None:
                return self.imports[namespace]
            elif namespace in self.maps.namespaces:
                self.imports[namespace] = self.maps.namespaces[namespace][0]
                return self.imports[namespace]

        schema_url = fetch_resource(location, base_url)
        imported_ns = self.imports.get(namespace)
        if imported_ns is not None and imported_ns.url == schema_url:
            return imported_ns
        elif namespace in self.maps.namespaces:
            for schema in self.maps.namespaces[namespace]:
                if schema_url == schema.url:
                    self.imports[namespace] = schema
                    return schema

        schema = type(self)(
            source=schema_url,
            validation=self.validation,
            global_maps=self.maps,
            converter=self.converter,
            locations=self._locations,
            base_url=self.base_url,
            allow=self.allow,
            defuse=self.defuse,
            timeout=self.timeout,
            build=build,
        )
        if schema.target_namespace != namespace:
            raise XMLSchemaValueError(
                'imported schema %r has an unmatched namespace %r' % (location, namespace)
            )
        self.imports[namespace] = schema
        return schema

    def add_schema(self, source: SchemaSourceType,
                   namespace: Optional[str] = None, build: bool = False) -> 'XMLSchemaBase':
        """
        Add another schema source to the maps of the instance.

        :param source: an URI that reference to a resource or a file path or a file-like \
        object or a string containing the schema or an Element or an ElementTree document.
        :param namespace: is an optional argument that contains the URI of the namespace \
        that has to used in case the schema has no namespace (chameleon schema). For other \
        cases, when specified, it must be equal to the *targetNamespace* of the schema.
        :param build: defines when to build the imported schema, the default is to not build.
        :return: the added :class:`XMLSchema` instance.
        """
        return type(self)(
            source=source,
            namespace=namespace,
            validation=self.validation,
            global_maps=self.maps,
            converter=self.converter,
            locations=self._locations,
            base_url=self.base_url,
            allow=self.allow,
            defuse=self.defuse,
            timeout=self.timeout,
            build=build,
        )

    def export(self, target: str, save_remote: bool = False) -> None:
        """
        Exports a schema instance. The schema instance is exported to a
        directory with also the hierarchy of imported/included schemas.

        :param target: a path to a local empty directory.
        :param save_remote: if `True` is provided saves also remote schemas.
        """
        import pathlib
        from urllib.parse import urlsplit

        target_path = pathlib.Path(target)
        if target_path.is_dir():
            if list(target_path.iterdir()):
                raise XMLSchemaValueError("target directory {!r} is not empty".format(target))
        elif target_path.exists():
            msg = "target {} is not a directory"
            raise XMLSchemaValueError(msg.format(target_path.parent))
        elif not target_path.parent.exists():
            msg = "target parent directory {} does not exist"
            raise XMLSchemaValueError(msg.format(target_path.parent))
        elif not target_path.parent.is_dir():
            msg = "target parent {} is not a directory"
            raise XMLSchemaValueError(msg.format(target_path.parent))

        url = self.url or 'schema.xsd'
        basename = pathlib.Path(urlsplit(url).path).name
        exports = {self: [target_path.joinpath(basename), self.get_text()]}
        path: Any

        while True:
            current_length = len(exports)

            for schema in list(exports):
                dir_path = exports[schema][0].parent
                imports_items = [(x.url, x) for x in schema.imports.values() if x is not None]

                for location, ref_schema in chain(schema.includes.items(), imports_items):
                    if ref_schema in exports:
                        continue

                    if is_remote_url(location):
                        if not save_remote:
                            continue
                        url_parts = urlsplit(location)
                        netloc, path = url_parts.netloc, url_parts.path
                        path = pathlib.Path().joinpath(netloc).joinpath(path.lstrip('/'))
                    else:
                        if location.startswith('file:/'):
                            location = urlsplit(location).path

                        path = pathlib.Path(location)
                        if path.is_absolute():
                            location = '/'.join(path.parts[-2:])
                            try:
                                schema_path = pathlib.Path(schema.filepath)
                            except TypeError:
                                pass
                            else:
                                try:
                                    path = path.relative_to(schema_path.parent)
                                except ValueError:
                                    parts = path.parts
                                    if parts[:-2] == schema_path.parts[:-2]:
                                        path = pathlib.Path(location)
                                else:
                                    path = dir_path.joinpath(path)
                                    exports[ref_schema] = [path, ref_schema.get_text()]
                                    continue

                        elif not str(path).startswith('..'):
                            path = dir_path.joinpath(path)
                            exports[ref_schema] = [path, ref_schema.get_text()]
                            continue

                        if DRIVE_PATTERN.match(path.parts[0]):
                            path = pathlib.Path().joinpath(path.parts[1:])

                        for strip_path in ('/', '\\', '..'):
                            while True:
                                try:
                                    path = path.relative_to(strip_path)
                                except ValueError:
                                    break

                    path = target_path.joinpath(path)
                    repl = 'schemaLocation="{}"'.format(path.as_posix())
                    schema_text = exports[schema][1]
                    pattern = r'\bschemaLocation\s*=\s*[\'\"].*%s.*[\'"]' % re.escape(location)
                    exports[schema][1] = re.sub(pattern, repl, schema_text)
                    exports[ref_schema] = [path, ref_schema.get_text()]

            if current_length == len(exports):
                break

        for schema, (path, text) in exports.items():
            if not path.parent.exists():
                path.parent.mkdir(parents=True)

            with path.open(mode='w') as fp:
                fp.write(text)

    def version_check(self, elem: ElementType) -> bool:
        """
        Checks if the element is compatible with the version of the validator and XSD
        types/facets availability. Invalid vc attributes are not detected in XSD 1.0.

        :param elem: an Element of the schema.
        :return: `True` if the schema element is compatible with the validator, \
        `False` otherwise.
        """
        if VC_MIN_VERSION in elem.attrib:
            vc_min_version = elem.attrib[VC_MIN_VERSION]
            if not XSD_VERSION_PATTERN.match(vc_min_version):
                if self.XSD_VERSION > '1.0':
                    self.parse_error("invalid attribute vc:minVersion value", elem)
            elif vc_min_version > self.XSD_VERSION:
                return False

        if VC_MAX_VERSION in elem.attrib:
            vc_max_version = elem.attrib[VC_MAX_VERSION]
            if not XSD_VERSION_PATTERN.match(vc_max_version):
                if self.XSD_VERSION > '1.0':
                    self.parse_error("invalid attribute vc:maxVersion value", elem)
            elif vc_max_version <= self.XSD_VERSION:
                return False

        if VC_TYPE_AVAILABLE in elem.attrib:
            for qname in elem.attrib[VC_TYPE_AVAILABLE].split():
                try:
                    if self.resolve_qname(qname) not in self.maps.types:
                        return False
                except XMLSchemaNamespaceError:
                    return False
                except (KeyError, ValueError) as err:
                    self.parse_error(str(err), elem)

        if VC_TYPE_UNAVAILABLE in elem.attrib:
            for qname in elem.attrib[VC_TYPE_UNAVAILABLE].split():
                try:
                    if self.resolve_qname(qname) not in self.maps.types:
                        break
                except XMLSchemaNamespaceError:
                    break
                except (KeyError, ValueError) as err:
                    self.parse_error(err, elem)
            else:
                return False

        if VC_FACET_AVAILABLE in elem.attrib:
            for qname in elem.attrib[VC_FACET_AVAILABLE].split():
                try:
                    facet_name = self.resolve_qname(qname)
                except XMLSchemaNamespaceError:
                    pass
                except (KeyError, ValueError) as err:
                    self.parse_error(str(err), elem)
                else:
                    if self.XSD_VERSION == '1.0':
                        if facet_name not in XSD_10_FACETS:
                            return False
                    elif facet_name not in XSD_11_FACETS:
                        return False

        if VC_FACET_UNAVAILABLE in elem.attrib:
            for qname in elem.attrib[VC_FACET_UNAVAILABLE].split():
                try:
                    facet_name = self.resolve_qname(qname)
                except XMLSchemaNamespaceError:
                    break
                except (KeyError, ValueError) as err:
                    self.parse_error(err, elem)
                else:
                    if self.XSD_VERSION == '1.0':
                        if facet_name not in XSD_10_FACETS:
                            break
                    elif facet_name not in XSD_11_FACETS:
                        break
            else:
                return False

        return True

    def resolve_qname(self, qname: str, namespace_imported: bool = True) -> str:
        """
        QName resolution for a schema instance.

        :param qname: a string in xs:QName format.
        :param namespace_imported: if this argument is `True` raises an \
        `XMLSchemaNamespaceError` if the namespace of the QName is not the \
        *targetNamespace* and the namespace is not imported by the schema.
        :returns: an expanded QName in the format "{*namespace-URI*}*local-name*".
        :raises: `XMLSchemaValueError` for an invalid xs:QName is found, \
        `XMLSchemaKeyError` if the namespace prefix is not declared in the \
        schema instance.
        """
        qname = qname.strip()
        if not qname or ' ' in qname or '\t' in qname or '\n' in qname:
            raise XMLSchemaValueError("{!r} is not a valid value for xs:QName".format(qname))

        if qname[0] == '{':
            try:
                namespace, local_name = qname[1:].split('}')
            except ValueError:
                raise XMLSchemaValueError("{!r} is not a valid value for xs:QName".format(qname))
        elif ':' in qname:
            try:
                prefix, local_name = qname.split(':')
            except ValueError:
                raise XMLSchemaValueError("{!r} is not a valid value for xs:QName".format(qname))
            else:
                try:
                    namespace = self.namespaces[prefix]
                except KeyError:
                    raise XMLSchemaKeyError("prefix %r not found in namespace map" % prefix)
        else:
            namespace, local_name = self.namespaces.get('', ''), qname

        if not namespace:
            if namespace_imported and self.target_namespace and '' not in self.imports:
                raise XMLSchemaNamespaceError(
                    "the QName {!r} is mapped to no namespace, but this requires "
                    "that there is an xs:import statement in the schema without "
                    "the 'namespace' attribute.".format(qname)
                )
            return local_name
        elif namespace_imported and self.meta_schema is not None and \
                namespace != self.target_namespace and \
                namespace not in {XSD_NAMESPACE, XSI_NAMESPACE} and \
                namespace not in self.imports:
            raise XMLSchemaNamespaceError(
                "the QName {!r} is mapped to the namespace {!r}, but this namespace has "
                "not an xs:import statement in the schema.".format(qname, namespace)
            )
        return '{%s}%s' % (namespace, local_name)

    def validate(self, source: ValidationSourceType, path: Optional[str] = None,
                 schema_path: Optional[str] = None, use_defaults: bool = True,
                 namespaces: NamespacesType = None, max_depth: Optional[int] = None,
                 extra_validator: Optional[Callable] = None) -> None:
        """
        Validates an XML data against the XSD schema/component instance.

        :param source: the source of XML data. Can be an :class:`XMLResource` instance, a \
        path to a file or an URI of a resource or an opened file-like object or an Element \
        instance or an ElementTree instance or a string containing the XML data.
        :param path: is an optional XPath expression that matches the elements of the XML \
        data that have to be decoded. If not provided the XML root element is selected.
        :param schema_path: an alternative XPath expression to select the XSD element \
        to use for decoding. Useful if the root of the XML data doesn't match an XSD \
        global element of the schema.
        :param use_defaults: Use schema's default values for filling missing data.
        :param namespaces: is an optional mapping from namespace prefix to URI.
        :param max_depth: maximum level of validation, for default there is no limit. \
        With lazy resources is set to `source.lazy_depth` for managing lazy validation.
        :param extra_validator: an optional function for performing non-standard \
        validations on XML data. The provided function is called for each traversed \
        element, with the XML element as 1st argument and the corresponding XSD \
        element as 2nd argument. It can be also a generator function and has to \
        raise/yield :exc:`XMLSchemaValidationError` exceptions.
        :raises: :exc:`XMLSchemaValidationError` if the XML data instance is invalid.
        """
        for error in self.iter_errors(source, path, schema_path, use_defaults,
                                      namespaces, max_depth, extra_validator):
            raise error

    def is_valid(self, source: ValidationSourceType, path: Optional[str] = None,
                 schema_path: Optional[str] = None, use_defaults: bool = True,
                 namespaces: NamespacesType = None, max_depth: Optional[int] = None,
                 extra_validator: Optional[Callable] = None) -> bool:
        """
        Like :meth:`validate` except that does not raise an exception but returns
        ``True`` if the XML data instance is valid, ``False`` if it is invalid.
        """
        error = next(self.iter_errors(source, path, schema_path, use_defaults,
                                      namespaces, max_depth, extra_validator), None)
        return error is None

    def iter_errors(self, source: ValidationSourceType, path: Optional[str] = None,
                    schema_path: Optional[str] = None, use_defaults: bool = True,
                    namespaces: NamespacesType = None, max_depth: Optional[int] = None,
                    extra_validator: Optional[Callable] = None) \
            -> Iterator[XMLSchemaValidationError]:
        """
        Creates an iterator for the errors generated by the validation of an XML data against
        the XSD schema/component instance. Accepts the same arguments of :meth:`validate`.
        """
        self.check_validator(validation='lax')
        if isinstance(source, XMLResource):
            resource: XMLResource = source
        else:
            resource = XMLResource(source, defuse=self.defuse, timeout=self.timeout)

        if not schema_path:
            schema_path = resource.get_absolute_path(path)

        namespaces = resource.get_namespaces(namespaces, root_only=True)
        namespace = resource.namespace or namespaces.get('', '')

        try:
            schema = self.get_schema(namespace)
        except KeyError:
            schema = self

        identities: Dict[XsdIdentity, IdentityCounter] = {}
        locations: List[Any] = []
        ancestors: List[ElementType] = []
        prev_ancestors: List[ElementType] = []
        kwargs: Dict[Any, Any] = {
            'level': resource.lazy_depth or bool(path),
            'source': resource,
            'namespaces': namespaces,
            'converter': None,
            'use_defaults': use_defaults,
            'id_map': Counter(),
            'identities': identities,
            'inherited': {},
            'locations': locations,  # TODO: lazy schemas load
        }
        if max_depth is not None:
            kwargs['max_depth'] = max_depth
        if extra_validator is not None:
            kwargs['extra_validator'] = extra_validator

        if path:
            selector = resource.iterfind(path, namespaces, nsmap=namespaces, ancestors=ancestors)
        else:
            selector = resource.iter_depth(mode=3, nsmap=namespaces, ancestors=ancestors)

        for elem in selector:
            if elem is resource.root:
                xsd_element = schema.get_element(elem.tag, namespaces=namespaces)
                if resource.lazy_depth:
                    kwargs['level'] = 0
                    kwargs['identities'] = {}
                    kwargs['max_depth'] = resource.lazy_depth
            else:
                if prev_ancestors != ancestors:
                    k = 0
                    for k in range(min(len(ancestors), len(prev_ancestors))):
                        if ancestors[k] is not prev_ancestors[k]:
                            break

                    path_ = '/'.join(e.tag for e in ancestors) + '/ancestor-or-self::node()'
                    xsd_ancestors = schema.findall(path_, namespaces)[1:]

                    for e in xsd_ancestors[k:]:
                        e.stop_identities(identities)

                    for e in xsd_ancestors[k:]:
                        e.start_identities(identities)

                    prev_ancestors = ancestors[:]

                xsd_element = schema.get_element(elem.tag, schema_path, namespaces)

            if xsd_element is None:
                if XSI_TYPE in elem.attrib:
                    xsd_element = self.create_element(name=elem.tag)
                elif elem is not resource.root and ancestors:
                    continue
                else:
                    reason = "{!r} is not an element of the schema".format(elem)
                    yield schema.validation_error('lax', reason, elem, resource, namespaces)
                    return

            for result in xsd_element.iter_decode(elem, **kwargs):
                if isinstance(result, XMLSchemaValidationError):
                    yield result
                else:
                    del result

        if kwargs['identities'] is not identities:
            identity: XsdIdentity
            counter: IdentityCounter
            for identity, counter in kwargs['identities'].items():
                identities[identity].counter.update(counter.counter)
            kwargs['identities'] = identities

        yield from self._validate_references(validation='lax', **kwargs)

    def _validate_references(self, source, validation='lax', id_map=None,
                             identities=None, **kwargs):
        # Check unresolved IDREF values
        if id_map:
            for k, v in id_map.items():
                if v == 0:
                    msg = "IDREF %r not found in XML document" % k
                    yield self.validation_error(validation, msg, source.root)

        # Check still enabled key references (lazy validation cases)
        if identities:
            for constraint, counter in identities.items():
                if counter.enabled and isinstance(constraint, XsdKeyref):
                    for error in counter.iter_errors(identities):
                        yield self.validation_error(validation, error, source.root, **kwargs)

    def raw_decoder(self, source: XMLResource, path: Optional[str] = None,
                    schema_path: Optional[str] = None, validation: str = 'lax',
                    namespaces: NamespacesType = None, **kwargs: Any) \
            -> Iterator[Union[Any, XMLSchemaValidationError]]:
        """Returns a generator for decoding a resource."""
        if path:
            selector = source.iterfind(path, namespaces, nsmap=namespaces)
        else:
            selector = source.iter_depth(nsmap=namespaces)

        for elem in selector:
            xsd_element = self.get_element(elem.tag, schema_path, namespaces)
            if xsd_element is None:
                if XSI_TYPE in elem.attrib:
                    xsd_element = self.create_element(name=elem.tag)
                else:
                    reason = "{!r} is not an element of the schema".format(elem)
                    yield self.validation_error(validation, reason, elem, source, namespaces)
                    continue

            yield from xsd_element.iter_decode(elem, validation, **kwargs)

        if 'max_depth' not in kwargs:
            yield from self._validate_references(source, validation=validation, **kwargs)

    def iter_decode(self, source: DecodeSourceType,
                    path: Optional[str] = None,
                    schema_path: Optional[str] = None,
                    validation: str = 'lax',
                    process_namespaces: bool = True,
                    namespaces: NamespacesType = None,
                    use_defaults: bool = True,
                    decimal_type: Type[Any] = None,
                    datetime_types: bool = False,
                    binary_types: bool = False,
                    converter: ConverterType = None,
                    filler: Optional[Callable] = None,
                    fill_missing: bool = False,
                    keep_unknown: bool = False,
                    max_depth: Optional[int] = None,
                    depth_filler: Optional[Callable] = None,
                    value_hook: Optional[Callable] = None,
                    **kwargs: Any) -> Iterator[Union[Any, XMLSchemaValidationError]]:
        """
        Creates an iterator for decoding an XML source to a data structure.

        :param source: the source of XML data. Can be an :class:`XMLResource` instance, a \
        path to a file or an URI of a resource or an opened file-like object or an Element \
        instance or an ElementTree instance or a string containing the XML data.
        :param path: is an optional XPath expression that matches the elements of the XML \
        data that have to be decoded. If not provided the XML root element is selected.
        :param schema_path: an alternative XPath expression to select the XSD element \
        to use for decoding. Useful if the root of the XML data doesn't match an XSD \
        global element of the schema.
        :param validation: defines the XSD validation mode to use for decode, can be \
        'strict', 'lax' or 'skip'.
        :param process_namespaces: whether to use namespace information in the \
        decoding process, using the map provided with the argument *namespaces* \
        and the map extracted from the XML document.
        :param namespaces: is an optional mapping from namespace prefix to URI.
        :param use_defaults: whether to use default values for filling missing data.
        :param decimal_type: conversion type for `Decimal` objects (generated by \
        `xs:decimal` built-in and derived types), useful if you want to generate a \
        JSON-compatible data structure.
        :param datetime_types: if set to `True` the datetime and duration XSD types \
        are kept decoded, otherwise their origin XML string is returned.
        :param binary_types: if set to `True` xs:hexBinary and xs:base64Binary types \
        are kept decoded, otherwise their origin XML string is returned.
        :param converter: an :class:`XMLSchemaConverter` subclass or instance to use \
        for decoding.
        :param filler: an optional callback function to fill undecodable data with a \
        typed value. The callback function must accept one positional argument, that \
        can be an XSD Element or an attribute declaration. If not provided undecodable \
        data is replaced by `None`.
        :param fill_missing: if set to `True` the decoder fills also missing attributes. \
        The filling value is `None` or a typed value if the *filler* callback is provided.
        :param keep_unknown: if set to `True` unknown tags are kept and are decoded with \
        *xs:anyType*. For default unknown tags not decoded by a wildcard are discarded.
        :param max_depth: maximum level of decoding, for default there is no limit. \
        With lazy resources is set to `source.lazy_depth` for managing lazy decoding.
        :param depth_filler: an optional callback function to replace data over the \
        *max_depth* level. The callback function must accept one positional argument, that \
        can be an XSD Element. If not provided deeper data are replaced with `None` values.
        :param value_hook: an optional function that will be called with any decoded \
        atomic value and the XSD type used for decoding. The return value will be used \
        instead of the original value.
        :param kwargs: keyword arguments with other options for converter and decoder.
        :return: yields a decoded data object, eventually preceded by a sequence of \
        validation or decoding errors.
        """
        self.check_validator(validation)
        if isinstance(source, XMLResource):
            resource: XMLResource = source
        else:
            resource = XMLResource(source, defuse=self.defuse, timeout=self.timeout)

        if not schema_path and path:
            schema_path = resource.get_absolute_path(path)

        if process_namespaces:
            namespaces = resource.get_namespaces(namespaces, root_only=True)
            namespace = resource.namespace or namespaces.get('', '')
        else:
            namespace = resource.namespace

        schema = self.get_schema(namespace)
        converter = self.get_converter(converter, namespaces=namespaces, **kwargs)
        kwargs.update(
            converter=converter,
            namespaces=namespaces,
            source=resource,
            use_defaults=use_defaults,
            id_map=Counter(),
            identities={},
            inherited={},
        )

        if decimal_type is not None:
            kwargs['decimal_type'] = decimal_type
        if datetime_types:
            kwargs['datetime_types'] = datetime_types
        if binary_types:
            kwargs['binary_types'] = binary_types
        if filler is not None:
            kwargs['filler'] = filler
        if fill_missing:
            kwargs['fill_missing'] = fill_missing
        if keep_unknown:
            kwargs['keep_unknown'] = keep_unknown
        if max_depth is not None:
            kwargs['max_depth'] = max_depth
        if depth_filler is not None:
            kwargs['depth_filler'] = depth_filler
        if value_hook is not None:
            kwargs['value_hook'] = value_hook

        if path:
            selector = resource.iterfind(path, namespaces, nsmap=namespaces)
        elif not resource.is_lazy():
            selector = resource.iter_depth(nsmap=namespaces)
        else:
            decoder = self.raw_decoder(
                schema_path=resource.get_absolute_path(),
                validation=validation,
                **kwargs
            )
            kwargs['depth_filler'] = lambda x: decoder
            kwargs['max_depth'] = resource.lazy_depth
            selector = resource.iter_depth(mode=2, nsmap=namespaces)

        for elem in selector:
            xsd_element = schema.get_element(elem.tag, schema_path, namespaces)
            if xsd_element is None:
                if XSI_TYPE in elem.attrib:
                    xsd_element = self.create_element(name=elem.tag)
                else:
                    reason = "{!r} is not an element of the schema".format(elem)
                    yield schema.validation_error(validation, reason, elem, resource, namespaces)
                    return

            yield from xsd_element.iter_decode(elem, validation, **kwargs)

        if 'max_depth' not in kwargs:
            yield from self._validate_references(validation=validation, **kwargs)

    def decode(self, source: DecodeSourceType, path: Optional[str] = None,
               schema_path: Optional[str] = None, validation: str = 'strict',
               *args: Any, **kwargs: Any) -> DecodeReturnType:
        """
        Decodes XML data. Takes the same arguments of the method :func:`XMLSchema.iter_decode`.
        """
        data, errors = [], []
        for result in self.iter_decode(source, path, schema_path, validation, *args, **kwargs):
            if not isinstance(result, XMLSchemaValidationError):
                data.append(result)
            elif validation == 'lax':
                errors.append(result)
            elif validation == 'strict':
                raise result

        if not data:
            return (None, errors) if validation == 'lax' else None
        elif len(data) == 1:
            return (data[0], errors) if validation == 'lax' else data[0]
        else:
            return (data, errors) if validation == 'lax' else data

    to_dict = decode

    def to_objects(self, source, with_bindings=False, **kwargs):
        """
        Decodes XML data to Python data objects.

        :param source: the XML data. Can be a string for an attribute or for a simple \
        type components or a dictionary for an attribute group or an ElementTree's \
        Element for other components.
        :param with_bindings: if `True` is provided the decoding is done using \
        :class:`DataBindingConverter` that used XML data binding classes. For \
        default the objects are instances of :class:`DataElement` and uses the \
        :class:`DataElementConverter`.
        :param kwargs: other optional keyword arguments for the method \
        :func:`iter_decode`, except the argument *converter*.
        """
        if with_bindings:
            return self.decode(source, converter=dataobjects.DataBindingConverter, **kwargs)
        return self.decode(source, converter=dataobjects.DataElementConverter, **kwargs)

    def iter_encode(self, obj: Any, path: Optional[str] = None, validation: str = 'lax',
                    namespaces: NamespacesType = None, use_defaults: bool = True,
                    converter: ConverterType = None, unordered: bool = False, **kwargs: Any) \
            -> Iterator[Union[ElementType, XMLSchemaValidationError]]:
        """
        Creates an iterator for encoding a data structure to an ElementTree's Element.

        :param obj: the data that has to be encoded to XML data.
        :param path: is an optional XPath expression for selecting the element of \
        the schema that matches the data that has to be encoded. For default the first \
        global element of the schema is used.
        :param validation: the XSD validation mode. Can be 'strict', 'lax' or 'skip'.
        :param namespaces: is an optional mapping from namespace prefix to URI.
        :param use_defaults: whether to use default values for filling missing data.
        :param converter: an :class:`XMLSchemaConverter` subclass or instance to use for \
        the encoding.
        :param unordered: a flag for explicitly activating unordered encoding mode for \
        content model data. This mode uses content models for a reordered-by-model \
        iteration of the child elements.
        :param kwargs: keyword arguments containing options for converter.
        :return: yields an Element instance/s or validation/encoding errors.
        """
        self.check_validator(validation)
        if not self.elements:
            raise XMLSchemaValueError("encoding needs at least one XSD element declaration!")

        namespaces = {} if namespaces is None else namespaces.copy()
        converter = self.get_converter(converter, namespaces=namespaces, **kwargs)

        xsd_element = None
        if path is not None:
            match = re.search(r'[{\w]', path)
            if match:
                namespace = get_namespace(path[match.start():], namespaces)
                schema = self.get_schema(namespace)
                xsd_element = schema.find(path, namespaces)

        elif len(self.elements) == 1:
            xsd_element = list(self.elements.values())[0]
        else:
            root_elements = self.root_elements
            if len(root_elements) == 1:
                xsd_element = root_elements[0]
            elif isinstance(obj, (converter.dict, dict)) and len(obj) == 1:
                for key in obj:
                    match = re.search(r'[{\w]', key)
                    if match:
                        namespace = get_namespace(key[match.start():], namespaces)
                        schema = self.get_schema(namespace)
                        xsd_element = schema.find(key, namespaces)

        if not isinstance(xsd_element, XsdElement):
            if path is not None:
                reason = "the path %r doesn't match any element of the schema!" % path
            else:
                reason = "unable to select an element for decoding data, " \
                         "provide a valid 'path' argument."
            raise XMLSchemaEncodeError(self, obj, self.elements, reason, namespaces=namespaces)
        else:
            yield from xsd_element.iter_encode(obj, validation, use_defaults=use_defaults,
                                               converter=converter, unordered=unordered, **kwargs)

    def encode(self, obj: Any, path: Optional[str] = None, validation: str = 'strict',
               *args: Any, **kwargs: Any) -> EncodeReturnType:
        """
        Encodes to XML data. Takes the same arguments of the method :func:`XMLSchema.iter_encode`.

        :return: An ElementTree's Element or a list containing a sequence of ElementTree's \
        elements if the argument *path* matches multiple XML data chunks. If *validation* \
        argument is 'lax' a 2-items tuple is returned, where the first item is the encoded \
        object and the second item is a list containing the errors.
        """
        data, errors = [], []
        result: Union[ElementType, XMLSchemaValidationError]
        for result in self.iter_encode(obj, path, validation, *args, **kwargs):
            if not isinstance(result, XMLSchemaValidationError):
                data.append(result)
            elif validation == 'lax':
                errors.append(result)
            elif validation == 'strict':
                raise result

        if not data:
            return (None, errors) if validation == 'lax' else None
        elif len(data) == 1:
            return (data[0], errors) if validation == 'lax' else data[0]
        else:
            return (data, errors) if validation == 'lax' else data

    to_etree = encode


class XMLSchema10(XMLSchemaBase):
    """
    XSD 1.0 schema class.

    <schema
      attributeFormDefault = (qualified | unqualified) : unqualified
      blockDefault = (#all | List of (extension | restriction | substitution))  : ''
      elementFormDefault = (qualified | unqualified) : unqualified
      finalDefault = (#all | List of (extension | restriction | list | union))  : ''
      id = ID
      targetNamespace = anyURI
      version = token
      xml:lang = language
      {any attributes with non-schema namespace . . .}>
      Content: ((include | import | redefine | annotation)*, (((simpleType | complexType | group |
      attributeGroup) | element | attribute | notation), annotation*)*)
    </schema>
    """
    meta_schema: 'XMLSchema10'
    meta_schema_file = os.path.join(SCHEMAS_DIR, 'XSD_1.0/XMLSchema.xsd')
    BASE_SCHEMAS = {
        XML_NAMESPACE: os.path.join(SCHEMAS_DIR, 'XML/xml_minimal.xsd'),
        XSI_NAMESPACE: os.path.join(SCHEMAS_DIR, 'XSI/XMLSchema-instance_minimal.xsd'),
    }


class XMLSchema11(XMLSchemaBase):
    """
    XSD 1.1 schema class.

    <schema
      attributeFormDefault = (qualified | unqualified) : unqualified
      blockDefault = (#all | List of (extension | restriction | substitution)) : ''
      defaultAttributes = QName
      xpathDefaultNamespace = (anyURI | (##defaultNamespace | ##targetNamespace| ##local)) : ##local
      elementFormDefault = (qualified | unqualified) : unqualified
      finalDefault = (#all | List of (extension | restriction | list | union))  : ''
      id = ID
      targetNamespace = anyURI
      version = token
      xml:lang = language
      {any attributes with non-schema namespace . . .}>
      Content: ((include | import | redefine | override | annotation)*,
      (defaultOpenContent, annotation*)?, ((simpleType | complexType |
      group | attributeGroup | element | attribute | notation), annotation*)*)
    </schema>

    <schema
      attributeFormDefault = (qualified | unqualified) : unqualified
      blockDefault = (#all | List of (extension | restriction | substitution))  : ''
      elementFormDefault = (qualified | unqualified) : unqualified
      finalDefault = (#all | List of (extension | restriction | list | union))  : ''
      id = ID
      targetNamespace = anyURI
      version = token
      xml:lang = language
      {any attributes with non-schema namespace . . .}>
      Content: ((include | import | redefine | annotation)*, (((simpleType | complexType | group |
      attributeGroup) | element | attribute | notation), annotation*)*)
    </schema>
    """
    meta_schema_file = os.path.join(SCHEMAS_DIR, 'XSD_1.1/XMLSchema.xsd')
    meta_schema: 'XMLSchema11'
    XSD_VERSION = '1.1'

    BASE_SCHEMAS = {
        XML_NAMESPACE: os.path.join(SCHEMAS_DIR, 'XML/xml_minimal.xsd'),
        XSI_NAMESPACE: os.path.join(SCHEMAS_DIR, 'XSI/XMLSchema-instance_minimal.xsd'),
        XSD_NAMESPACE: os.path.join(SCHEMAS_DIR, 'XSD_1.1/xsd11-extra.xsd'),
        VC_NAMESPACE: os.path.join(SCHEMAS_DIR, 'VC/XMLSchema-versioning.xsd'),
    }

    xsd_complex_type_class = Xsd11ComplexType
    xsd_attribute_class = Xsd11Attribute
    xsd_any_attribute_class = Xsd11AnyAttribute
    xsd_group_class = Xsd11Group
    xsd_element_class = Xsd11Element
    xsd_any_class = Xsd11AnyElement
    xsd_atomic_restriction_class = Xsd11AtomicRestriction
    xsd_union_class = Xsd11Union
    xsd_key_class = Xsd11Key
    xsd_keyref_class = Xsd11Keyref
    xsd_unique_class = Xsd11Unique


XMLSchema = XMLSchema10
"""The default class for schema instances."""<|MERGE_RESOLUTION|>--- conflicted
+++ resolved
@@ -119,7 +119,7 @@
                 mcs, meta_schema_class_name, bases, dict_
             )
             meta_schema_class.__qualname__ = meta_schema_class_name
-            globals()[meta_schema_class_name] = meta_schema_class
+            setattr(sys.modules[dict_['__module__']], meta_schema_class_name, meta_schema_class)
 
             meta_schema = meta_schema_class.create_meta_schema(meta_schema_file)
             dict_['meta_schema'] = meta_schema
@@ -130,42 +130,6 @@
             raise XMLSchemaValueError("XSD_VERSION must be '1.0' or '1.1'")
         return cls
 
-<<<<<<< HEAD
-=======
-        builders = dict_.get('BUILDERS') or get_attribute('BUILDERS', *bases)
-        if isinstance(builders, dict):
-            # noinspection PyArgumentList
-            dict_['BUILDERS'] = namedtuple('Builders', builders)(**builders)
-            dict_['BUILDERS_MAP'] = {
-                XSD_NOTATION: builders['notation_class'],
-                XSD_SIMPLE_TYPE: builders['simple_type_factory'],
-                XSD_COMPLEX_TYPE: builders['complex_type_class'],
-                XSD_ATTRIBUTE: builders['attribute_class'],
-                XSD_ATTRIBUTE_GROUP: builders['attribute_group_class'],
-                XSD_GROUP: builders['group_class'],
-                XSD_ELEMENT: builders['element_class'],
-            }
-        elif builders is None:
-            raise XMLSchemaValueError("validator class doesn't have defined XSD builders")
-        elif get_attribute('BUILDERS_MAP', *bases) is None:
-            raise XMLSchemaValueError("validator class doesn't have a builder map for XSD globals")
-
-        # Build the new meta-schema class
-        meta_schema_class_name = 'Meta' + name
-        meta_schema_class: Type['XMLSchemaBase'] = super(XMLSchemaMeta, mcs).__new__(
-            mcs, meta_schema_class_name, bases, dict_
-        )
-
-        meta_schema_class.__qualname__ = meta_schema_class_name
-        setattr(sys.modules[dict_['__module__']], meta_schema_class_name, meta_schema_class)
-
-        # Build the shared meta-schema instance
-        schema_location = meta_schema.url if isinstance(meta_schema, XMLSchemaBase) else meta_schema
-        meta_schema = meta_schema_class.create_meta_schema(schema_location)
-        dict_['meta_schema'] = meta_schema
-
-        return super(XMLSchemaMeta, mcs).__new__(mcs, name, bases, dict_)
->>>>>>> 1ca672d3
 
 class XMLSchemaBase(XsdValidator, ElementPathMixin, metaclass=XMLSchemaMeta):
     """
