--- conflicted
+++ resolved
@@ -616,14 +616,9 @@
             self.instance_types, python_type = python_type, python_type[0]
         else:
             self.instance_types = python_type
-<<<<<<< HEAD
-        if not isinstance(python_type, type):
-            raise XMLSchemaTypeError("%r object is not callable" % python_type.__class__)
-=======
 
         if not isinstance(python_type, type):
             raise XMLSchemaTypeError(f"{python_type!r} object is not a type")
->>>>>>> 2a742db9
 
         if base_type is None and not admitted_facets and name != XSD_ERROR:
             raise XMLSchemaValueError("argument 'admitted_facets' must be "
