--- conflicted
+++ resolved
@@ -423,16 +423,10 @@
 
     def _iter_all_model_errors(self, occurs: OccursCounterType) -> Iterator[AdvanceYieldedType]:
         """Validate occurrences in an 'all' model, yielding error tuples."""
-<<<<<<< HEAD
         stack: list[tuple[groups.XsdGroup, Iterator[ModelParticleType]]] = []
-        group, particles = self.group, iter(self.group)
-        zero_missing: list[tuple[groups.XsdGroup, ModelParticleType]] = []
-=======
-        stack: List[Tuple[groups.XsdGroup, Iterator[ModelParticleType]]] = []
         group = self.group if self.group.ref is None else self.group.ref
         particles = iter(group)
-        zero_missing: List[Tuple[groups.XsdGroup, ModelParticleType]] = []
->>>>>>> b753c8f5
+        zero_missing: list[tuple[groups.XsdGroup, ModelParticleType]] = []
 
         while True:
             for item in particles:
