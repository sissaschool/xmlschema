--- conflicted
+++ resolved
@@ -236,14 +236,10 @@
                 msg = _("selector xpath expression can only select elements")
                 self.parse_error(msg)
             elif e.name is not None:
-<<<<<<< HEAD
-                self.elements[e] = None
-=======
                 if e.ref is not None:
                     e = e.ref
                 self.elements[e] = None  # XSD fields must be added during validation
                 e.selected_by.add(self)
->>>>>>> a3c1e2b4
 
         if not self.elements:
             # Try to detect target XSD elements extracting QNames
